--- conflicted
+++ resolved
@@ -325,20 +325,6 @@
 	return nc.GetGenesis(ctx, &emptypb.Empty{})
 }
 
-<<<<<<< HEAD
-// BeaconLogsEndpoint retrieves the websocket endpoint string at which
-// clients can subscribe to for beacon node logs.
-func (v *ValidatorService) BeaconLogsEndpoint(ctx context.Context) (string, error) {
-	hc := pbrpc.NewHealthClient(v.conn)
-	resp, err := hc.GetLogsEndpoint(ctx, &emptypb.Empty{})
-	if err != nil {
-		return "", err
-	}
-	return resp.BeaconLogsEndpoint, nil
-}
-
-=======
->>>>>>> 97320a0a
 // to accounts changes in the keymanager, then updates those keys'
 // buckets in bolt DB if a bucket for a key does not exist.
 func recheckValidatingKeysBucket(ctx context.Context, valDB db.Database, km keymanager.IKeymanager) {
