--- conflicted
+++ resolved
@@ -2,12 +2,6 @@
 
 import (
 	"context"
-<<<<<<< HEAD
-	"strings"
-	"sync"
-=======
-	"reflect"
->>>>>>> 1fbfd52e
 	"testing"
 
 	"github.com/golang/mock/gomock"
@@ -17,69 +11,6 @@
 	"github.com/prysmaticlabs/prysm/shared/testutil/require"
 	mockSlasher "github.com/prysmaticlabs/prysm/validator/testing"
 )
-
-func Test_slashableAttestationCheck(t *testing.T) {
-	config := &featureconfig.Flags{
-		SlasherProtection: true,
-	}
-	reset := featureconfig.InitWithReset(config)
-	defer reset()
-	validator, _, validatorKey, finish := setup(t)
-	defer finish()
-	pubKey := [48]byte{}
-	copy(pubKey[:], validatorKey.PublicKey().Marshal())
-	att := &ethpb.IndexedAttestation{
-		AttestingIndices: []uint64{1, 2},
-		Data: &ethpb.AttestationData{
-			Slot:            5,
-			CommitteeIndex:  2,
-			BeaconBlockRoot: bytesutil.PadTo([]byte("great block"), 32),
-			Source: &ethpb.Checkpoint{
-				Epoch: 4,
-				Root:  bytesutil.PadTo([]byte("good source"), 32),
-			},
-			Target: &ethpb.Checkpoint{
-				Epoch: 10,
-				Root:  bytesutil.PadTo([]byte("good target"), 32),
-			},
-		},
-	}
-	mockProtector := &mockSlasher.MockProtector{AllowAttestation: false}
-	validator.protector = mockProtector
-<<<<<<< HEAD
-	m.validatorClient.EXPECT().DomainData(
-		gomock.Any(), // ctx
-		&ethpb.DomainRequest{Epoch: 10, Domain: []byte{1, 0, 0, 0}},
-	).Times(2).Return(&ethpb.DomainResponse{SignatureDomain: make([]byte, 32)}, nil /*err*/)
-	err := validator.preAttSignValidations(context.Background(), att, pubKey)
-=======
-	err := validator.slashableAttestationCheck(context.Background(), att, pubKey, [32]byte{})
->>>>>>> 1fbfd52e
-	require.ErrorContains(t, failedPreAttSignExternalErr, err)
-	mockProtector.AllowAttestation = true
-	err = validator.slashableAttestationCheck(context.Background(), att, pubKey, [32]byte{})
-	require.NoError(t, err, "Expected allowed attestation not to throw error")
-
-	e, exists, err := validator.db.LowestSignedSourceEpoch(context.Background(), pubKey)
-	require.NoError(t, err)
-	require.Equal(t, false, exists)
-	require.Equal(t, uint64(0), e)
-	e, exists, err = validator.db.LowestSignedTargetEpoch(context.Background(), pubKey)
-	require.NoError(t, err)
-	require.Equal(t, false, exists)
-	require.Equal(t, uint64(0), e)
-
-	m.validatorClient.EXPECT().DomainData(
-		gomock.Any(), // ctx
-		&ethpb.DomainRequest{Epoch: 10, Domain: []byte{1, 0, 0, 0}},
-	).Times(2).Return(&ethpb.DomainResponse{SignatureDomain: make([]byte, 32)}, nil /*err*/)
-	require.NoError(t, validator.db.SaveLowestSignedTargetEpoch(context.Background(), pubKey, att.Data.Target.Epoch+1))
-	err = validator.preAttSignValidations(context.Background(), att, pubKey)
-	require.ErrorContains(t, "could not sign attestation lower than lowest target epoch in db", err)
-	require.NoError(t, validator.db.SaveLowestSignedSourceEpoch(context.Background(), pubKey, att.Data.Source.Epoch+1))
-	err = validator.preAttSignValidations(context.Background(), att, pubKey)
-	require.ErrorContains(t, "could not sign attestation lower than lowest source epoch in db", err)
-}
 
 func Test_slashableAttestationCheck_Allowed(t *testing.T) {
 	config := &featureconfig.Flags{
@@ -228,604 +159,4 @@
 	require.NoError(t, err)
 	require.Equal(t, true, exists)
 	require.Equal(t, uint64(0), e)
-}
-
-<<<<<<< HEAD
-func TestAttestationHistory_BlocksSurroundAttestationPostSignature(t *testing.T) {
-	ctx := context.Background()
-	att := &ethpb.IndexedAttestation{
-		AttestingIndices: []uint64{1, 2},
-		Data: &ethpb.AttestationData{
-			Slot:            5,
-			CommitteeIndex:  2,
-			BeaconBlockRoot: []byte("great block"),
-			Source: &ethpb.Checkpoint{
-				Root: []byte("good source"),
-			},
-			Target: &ethpb.Checkpoint{
-				Root: []byte("good target"),
-			},
-		},
-	}
-
-	v, _, validatorKey, finish := setup(t)
-	defer finish()
-	pubKey := [48]byte{}
-	copy(pubKey[:], validatorKey.PublicKey().Marshal())
-	passThrough := 0
-	slashable := 0
-	var wg sync.WaitGroup
-	for i := uint64(0); i < 100; i++ {
-
-		wg.Add(1)
-		//Test surround and surrounded attestations.
-		go func(i uint64) {
-			sr := [32]byte{1}
-			att.Data.Source.Epoch = 110 - i
-			att.Data.Target.Epoch = 111 + i
-			err := v.postAttSignUpdate(ctx, att, pubKey, sr)
-			if err == nil {
-				passThrough++
-			} else {
-				if strings.Contains(err.Error(), failedAttLocalProtectionErr) {
-					slashable++
-				}
-				t.Logf("attestation source epoch %d", att.Data.Source.Epoch)
-				t.Logf("attestation target epoch %d", att.Data.Target.Epoch)
-			}
-			wg.Done()
-		}(i)
-	}
-	wg.Wait()
-	require.Equal(t, 1, passThrough, "Expecting only one attestations to go through and all others to be found to be slashable")
-	require.Equal(t, 99, slashable, "Expecting 99 attestations to be found as slashable")
-}
-
-func TestAttestationHistory_BlocksDoubleAttestationPostSignature(t *testing.T) {
-	ctx := context.Background()
-	att := &ethpb.IndexedAttestation{
-		AttestingIndices: []uint64{1, 2},
-		Data: &ethpb.AttestationData{
-			Slot:            5,
-			CommitteeIndex:  2,
-			BeaconBlockRoot: []byte("great block"),
-			Source: &ethpb.Checkpoint{
-				Root: []byte("good source"),
-			},
-			Target: &ethpb.Checkpoint{
-				Root: []byte("good target"),
-			},
-		},
-	}
-
-	v, _, validatorKey, finish := setup(t)
-	defer finish()
-	pubKey := [48]byte{}
-	copy(pubKey[:], validatorKey.PublicKey().Marshal())
-	passThrough := 0
-	slashable := 0
-	var wg sync.WaitGroup
-	for i := uint64(0); i < 100; i++ {
-
-		wg.Add(1)
-		//Test double attestations.
-		go func(i uint64) {
-			sr := [32]byte{byte(i)}
-			att.Data.Source.Epoch = 110 - i
-			att.Data.Target.Epoch = 111
-			err := v.postAttSignUpdate(ctx, att, pubKey, sr)
-			if err == nil {
-				passThrough++
-			} else {
-				if strings.Contains(err.Error(), failedAttLocalProtectionErr) {
-					slashable++
-				}
-				t.Logf("attestation source epoch %d", att.Data.Source.Epoch)
-				t.Logf("signing root %d", att.Data.Target.Epoch)
-			}
-			wg.Done()
-		}(i)
-	}
-	wg.Wait()
-	require.Equal(t, 1, passThrough, "Expecting only one attestations to go through and all others to be found to be slashable")
-	require.Equal(t, 99, slashable, "Expecting 99 attestations to be found as slashable")
-
-=======
-func TestAttestationHistory_BlocksDoubleAttestation(t *testing.T) {
-	ctx := context.Background()
-	history := kv.NewAttestationHistoryArray(3)
-	// Mark an attestation spanning epochs 0 to 3.
-	newAttSource := uint64(0)
-	newAttTarget := uint64(3)
-	sr1 := [32]byte{1}
-	newHist, err := kv.MarkAllAsAttestedSinceLatestWrittenEpoch(ctx, history, newAttTarget, &kv.HistoryData{
-		Source:      newAttSource,
-		SigningRoot: sr1[:],
-	})
-	require.NoError(t, err)
-	history = newHist
-	lew, err := history.GetLatestEpochWritten(ctx)
-	require.NoError(t, err)
-	require.Equal(t, newAttTarget, lew, "Unexpected latest epoch written")
-
-	// Try an attestation that should be slashable (double att) spanning epochs 1 to 3.
-	sr2 := [32]byte{2}
-	newAttSource = uint64(1)
-	newAttTarget = uint64(3)
-	slashable, err := isNewAttSlashable(ctx, history, newAttSource, newAttTarget, sr2)
-	require.NoError(t, err)
-	if !slashable {
-		t.Fatalf("Expected attestation of source %d and target %d to be considered slashable", newAttSource, newAttTarget)
-	}
-}
-
-func TestAttestationHistory_Prunes(t *testing.T) {
-	ctx := context.Background()
-	wsPeriod := params.BeaconConfig().WeakSubjectivityPeriod
-
-	signingRoot := [32]byte{1}
-	signingRoot2 := [32]byte{2}
-	signingRoot3 := [32]byte{3}
-	signingRoot4 := [32]byte{4}
-	history := kv.NewAttestationHistoryArray(0)
-
-	// Try an attestation on totally unmarked history, should not be slashable.
-	slashable, err := isNewAttSlashable(ctx, history, 0, wsPeriod+5, signingRoot)
-	require.NoError(t, err)
-	require.Equal(t, false, slashable, "Should not be slashable")
-
-	// Mark attestations spanning epochs 0 to 3 and 6 to 9.
-	prunedNewAttSource := uint64(0)
-	prunedNewAttTarget := uint64(3)
-	newHist, err := kv.MarkAllAsAttestedSinceLatestWrittenEpoch(ctx, history, prunedNewAttTarget, &kv.HistoryData{
-		Source:      prunedNewAttSource,
-		SigningRoot: signingRoot[:],
-	})
-	require.NoError(t, err)
-	history = newHist
-	newAttSource := prunedNewAttSource + 6
-	newAttTarget := prunedNewAttTarget + 6
-	newHist, err = kv.MarkAllAsAttestedSinceLatestWrittenEpoch(ctx, history, newAttTarget, &kv.HistoryData{
-		Source:      newAttSource,
-		SigningRoot: signingRoot2[:],
-	})
-	require.NoError(t, err)
-	history = newHist
-	lte, err := history.GetLatestEpochWritten(ctx)
-	require.NoError(t, err)
-	require.Equal(t, newAttTarget, lte, "Unexpected latest epoch")
-
-	// Mark an attestation spanning epochs 54000 to 54003.
-	farNewAttSource := newAttSource + wsPeriod
-	farNewAttTarget := newAttTarget + wsPeriod
-	newHist, err = kv.MarkAllAsAttestedSinceLatestWrittenEpoch(ctx, history, farNewAttTarget, &kv.HistoryData{
-		Source:      farNewAttSource,
-		SigningRoot: signingRoot3[:],
-	})
-	require.NoError(t, err)
-	history = newHist
-	lte, err = history.GetLatestEpochWritten(ctx)
-	require.NoError(t, err)
-	require.Equal(t, farNewAttTarget, lte, "Unexpected latest epoch")
-
-	histAtt, err := checkHistoryAtTargetEpoch(ctx, history, lte, prunedNewAttTarget)
-	require.NoError(t, err)
-	require.Equal(t, (*kv.HistoryData)(nil), histAtt, "Unexpectedly marked attestation")
-	histAtt, err = checkHistoryAtTargetEpoch(ctx, history, lte, farNewAttTarget)
-	require.NoError(t, err)
-	require.Equal(t, farNewAttSource, histAtt.Source, "Unexpectedly marked attestation")
-
-	// Try an attestation from existing source to outside prune, should slash.
-	slashable, err = isNewAttSlashable(ctx, history, newAttSource, farNewAttTarget, signingRoot4)
-	require.NoError(t, err)
-	if !slashable {
-		t.Fatalf("Expected attestation of source %d, target %d to be considered slashable", newAttSource, farNewAttTarget)
-	}
-	// Try an attestation from before existing target to outside prune, should slash.
-	slashable, err = isNewAttSlashable(ctx, history, newAttTarget-1, farNewAttTarget, signingRoot4)
-	require.NoError(t, err)
-	if !slashable {
-		t.Fatalf("Expected attestation of source %d, target %d to be considered slashable", newAttTarget-1, farNewAttTarget)
-	}
-	// Try an attestation larger than pruning amount, should slash.
-	slashable, err = isNewAttSlashable(ctx, history, 0, farNewAttTarget+5, signingRoot4)
-	require.NoError(t, err)
-	if !slashable {
-		t.Fatalf("Expected attestation of source 0, target %d to be considered slashable", farNewAttTarget+5)
-	}
-}
-
-func TestAttestationHistory_BlocksSurroundedAttestation(t *testing.T) {
-	ctx := context.Background()
-	history := kv.NewAttestationHistoryArray(0)
-
-	// Mark an attestation spanning epochs 0 to 3.
-	signingRoot := [32]byte{1}
-	newAttSource := uint64(0)
-	newAttTarget := uint64(3)
-	newHist, err := kv.MarkAllAsAttestedSinceLatestWrittenEpoch(ctx, history, newAttTarget, &kv.HistoryData{
-		Source:      newAttSource,
-		SigningRoot: signingRoot[:],
-	})
-	require.NoError(t, err)
-	history = newHist
-	lte, err := history.GetLatestEpochWritten(ctx)
-	require.NoError(t, err)
-	require.Equal(t, newAttTarget, lte)
-
-	// Try an attestation that should be slashable (being surrounded) spanning epochs 1 to 2.
-	newAttSource = uint64(1)
-	newAttTarget = uint64(2)
-	slashable, err := isNewAttSlashable(ctx, history, newAttSource, newAttTarget, signingRoot)
-	require.NoError(t, err)
-	require.Equal(t, true, slashable, "Expected slashable attestation")
-}
-
-func TestAttestationHistory_BlocksSurroundingAttestation(t *testing.T) {
-	ctx := context.Background()
-	history := kv.NewAttestationHistoryArray(0)
-	signingRoot := [32]byte{1}
-
-	// Mark an attestation spanning epochs 1 to 2.
-	newAttSource := uint64(1)
-	newAttTarget := uint64(2)
-	newHist, err := kv.MarkAllAsAttestedSinceLatestWrittenEpoch(ctx, history, newAttTarget, &kv.HistoryData{
-		Source:      newAttSource,
-		SigningRoot: signingRoot[:],
-	})
-	require.NoError(t, err)
-	history = newHist
-	lte, err := history.GetLatestEpochWritten(ctx)
-	require.NoError(t, err)
-	require.Equal(t, newAttTarget, lte)
-	ts, err := history.GetTargetData(ctx, newAttTarget)
-	require.NoError(t, err)
-	require.Equal(t, newAttSource, ts.Source)
-
-	// Try an attestation that should be slashable (surrounding) spanning epochs 0 to 3.
-	newAttSource = uint64(0)
-	newAttTarget = uint64(3)
-	slashable, err := isNewAttSlashable(ctx, history, newAttSource, newAttTarget, signingRoot)
-	require.NoError(t, err)
-	require.Equal(t, true, slashable)
-}
-
-func Test_isSurroundVote(t *testing.T) {
-	ctx := context.Background()
-	source := uint64(1)
-	target := uint64(4)
-	history := kv.NewAttestationHistoryArray(0)
-	signingRoot1 := bytesutil.PadTo([]byte{1}, 32)
-	hist, err := history.SetTargetData(ctx, target, &kv.HistoryData{
-		Source:      source,
-		SigningRoot: signingRoot1,
-	})
-	require.NoError(t, err)
-	history = hist
-	tests := []struct {
-		name               string
-		history            kv.EncHistoryData
-		latestEpochWritten uint64
-		sourceEpoch        uint64
-		targetEpoch        uint64
-		want               bool
-		wantErr            bool
-	}{
-		{
-			name:               "ignores attestations outside of weak subjectivity bounds",
-			history:            kv.NewAttestationHistoryArray(0),
-			latestEpochWritten: 2 * params.BeaconConfig().WeakSubjectivityPeriod,
-			targetEpoch:        params.BeaconConfig().WeakSubjectivityPeriod,
-			sourceEpoch:        params.BeaconConfig().WeakSubjectivityPeriod,
-			want:               false,
-		},
-		{
-			name:               "detects surrounding attestations",
-			history:            history,
-			latestEpochWritten: target,
-			targetEpoch:        target + 1,
-			sourceEpoch:        source - 1,
-			want:               true,
-		},
-		{
-			name:               "detects surrounded attestations",
-			history:            history,
-			latestEpochWritten: target,
-			targetEpoch:        target - 1,
-			sourceEpoch:        source + 1,
-			want:               true,
-		},
-		{
-			name:               "new attestation source == old source, but new target < old target",
-			history:            history,
-			latestEpochWritten: target,
-			targetEpoch:        target - 1,
-			sourceEpoch:        source,
-			want:               false,
-		},
-		{
-			name:               "new attestation source > old source, but new target == old target",
-			history:            history,
-			latestEpochWritten: target,
-			targetEpoch:        target,
-			sourceEpoch:        source + 1,
-			want:               false,
-		},
-		{
-			name:               "new attestation source and targets equal to old one",
-			history:            history,
-			latestEpochWritten: target,
-			targetEpoch:        target,
-			sourceEpoch:        source,
-			want:               false,
-		},
-		{
-			name:               "new attestation source == old source, but new target > old target",
-			history:            history,
-			latestEpochWritten: target,
-			targetEpoch:        target + 1,
-			sourceEpoch:        source,
-			want:               false,
-		},
-		{
-			name:               "new attestation source < old source, but new target == old target",
-			history:            history,
-			latestEpochWritten: target,
-			targetEpoch:        target,
-			sourceEpoch:        source - 1,
-			want:               false,
-		},
-	}
-	for _, tt := range tests {
-		t.Run(tt.name, func(t *testing.T) {
-			got, err := isSurroundVote(ctx, tt.history, tt.latestEpochWritten, tt.sourceEpoch, tt.targetEpoch)
-			if (err != nil) != tt.wantErr {
-				t.Errorf("isSurroundVote() error = %v, wantErr %v", err, tt.wantErr)
-				return
-			}
-			if got != tt.want {
-				t.Errorf("isSurroundVote() got = %v, want %v", got, tt.want)
-			}
-		})
-	}
-}
-
-func Test_surroundedByPrevAttestation(t *testing.T) {
-	type args struct {
-		oldSource uint64
-		oldTarget uint64
-		newSource uint64
-		newTarget uint64
-	}
-	tests := []struct {
-		name string
-		args args
-		want bool
-	}{
-		{
-			name: "0 values returns false",
-			args: args{
-				oldSource: 0,
-				oldTarget: 0,
-				newSource: 0,
-				newTarget: 0,
-			},
-			want: false,
-		},
-		{
-			name: "new attestation is surrounded by an old one",
-			args: args{
-				oldSource: 2,
-				oldTarget: 6,
-				newSource: 3,
-				newTarget: 5,
-			},
-			want: true,
-		},
-		{
-			name: "new attestation source and targets equal to old one",
-			args: args{
-				oldSource: 3,
-				oldTarget: 5,
-				newSource: 3,
-				newTarget: 5,
-			},
-			want: false,
-		},
-		{
-			name: "new attestation source == old source, but new target < old target",
-			args: args{
-				oldSource: 3,
-				oldTarget: 5,
-				newSource: 3,
-				newTarget: 4,
-			},
-			want: false,
-		},
-		{
-			name: "new attestation source > old source, but new target == old target",
-			args: args{
-				oldSource: 3,
-				oldTarget: 5,
-				newSource: 4,
-				newTarget: 5,
-			},
-			want: false,
-		},
-	}
-	for _, tt := range tests {
-		t.Run(tt.name, func(t *testing.T) {
-			if got := surroundedByPrevAttestation(tt.args.oldSource, tt.args.oldTarget, tt.args.newSource, tt.args.newTarget); got != tt.want {
-				t.Errorf("surroundedByPrevAttestation() = %v, want %v", got, tt.want)
-			}
-		})
-	}
-}
-
-func Test_surroundingPrevAttestation(t *testing.T) {
-	type args struct {
-		oldSource uint64
-		oldTarget uint64
-		newSource uint64
-		newTarget uint64
-	}
-	tests := []struct {
-		name string
-		args args
-		want bool
-	}{
-		{
-			name: "0 values returns false",
-			args: args{
-				oldSource: 0,
-				oldTarget: 0,
-				newSource: 0,
-				newTarget: 0,
-			},
-			want: false,
-		},
-		{
-			name: "new attestation is surrounding an old one",
-			args: args{
-				oldSource: 3,
-				oldTarget: 5,
-				newSource: 2,
-				newTarget: 6,
-			},
-			want: true,
-		},
-		{
-			name: "new attestation source and targets equal to old one",
-			args: args{
-				oldSource: 3,
-				oldTarget: 5,
-				newSource: 3,
-				newTarget: 5,
-			},
-			want: false,
-		},
-		{
-			name: "new attestation source == old source, but new target > old target",
-			args: args{
-				oldSource: 3,
-				oldTarget: 5,
-				newSource: 3,
-				newTarget: 6,
-			},
-			want: false,
-		},
-		{
-			name: "new attestation source < old source, but new target == old target",
-			args: args{
-				oldSource: 3,
-				oldTarget: 5,
-				newSource: 2,
-				newTarget: 5,
-			},
-			want: false,
-		},
-	}
-	for _, tt := range tests {
-		t.Run(tt.name, func(t *testing.T) {
-			if got := surroundingPrevAttestation(tt.args.oldSource, tt.args.oldTarget, tt.args.newSource, tt.args.newTarget); got != tt.want {
-				t.Errorf("surroundingPrevAttestation() = %v, want %v", got, tt.want)
-			}
-		})
-	}
-}
-
-func Test_checkHistoryAtTargetEpoch(t *testing.T) {
-	ctx := context.Background()
-	history := kv.NewAttestationHistoryArray(0)
-	signingRoot1 := bytesutil.PadTo([]byte{1}, 32)
-	hist, err := history.SetTargetData(ctx, 1, &kv.HistoryData{
-		Source:      0,
-		SigningRoot: signingRoot1,
-	})
-	require.NoError(t, err)
-	history = hist
-	tests := []struct {
-		name               string
-		history            kv.EncHistoryData
-		latestEpochWritten uint64
-		targetEpoch        uint64
-		want               *kv.HistoryData
-		wantErr            bool
-	}{
-		{
-			name:               "ignores difference in epochs outside of weak subjectivity bounds",
-			history:            kv.NewAttestationHistoryArray(0),
-			latestEpochWritten: 2 * params.BeaconConfig().WeakSubjectivityPeriod,
-			targetEpoch:        params.BeaconConfig().WeakSubjectivityPeriod,
-			want:               nil,
-			wantErr:            false,
-		},
-		{
-			name:               "ignores target epoch > latest written epoch",
-			history:            kv.NewAttestationHistoryArray(0),
-			latestEpochWritten: params.BeaconConfig().WeakSubjectivityPeriod,
-			targetEpoch:        params.BeaconConfig().WeakSubjectivityPeriod + 1,
-			want:               nil,
-			wantErr:            false,
-		},
-		{
-			name:               "target epoch == latest written epoch should return correct results",
-			history:            history,
-			latestEpochWritten: 1,
-			targetEpoch:        1,
-			want: &kv.HistoryData{
-				Source:      0,
-				SigningRoot: signingRoot1,
-			},
-			wantErr: false,
-		},
-	}
-	for _, tt := range tests {
-		t.Run(tt.name, func(t *testing.T) {
-			got, err := checkHistoryAtTargetEpoch(ctx, tt.history, tt.latestEpochWritten, tt.targetEpoch)
-			if (err != nil) != tt.wantErr {
-				t.Errorf("checkHistoryAtTargetEpoch() error = %v, wantErr %v", err, tt.wantErr)
-				return
-			}
-			if !reflect.DeepEqual(got, tt.want) {
-				t.Errorf("checkHistoryAtTargetEpoch() got = %v, want %v", got, tt.want)
-			}
-		})
-	}
-}
-
-func Test_differenceOutsideWeakSubjectivityBounds(t *testing.T) {
-	tests := []struct {
-		name               string
-		want               bool
-		latestEpochWritten uint64
-		targetEpoch        uint64
-	}{
-		{
-			name:               "difference of weak subjectivity period - 1 returns false",
-			latestEpochWritten: (2 * params.BeaconConfig().WeakSubjectivityPeriod) - 1,
-			targetEpoch:        params.BeaconConfig().WeakSubjectivityPeriod,
-			want:               false,
-		},
-		{
-			name:               "difference of weak subjectivity period returns true",
-			latestEpochWritten: 2 * params.BeaconConfig().WeakSubjectivityPeriod,
-			targetEpoch:        params.BeaconConfig().WeakSubjectivityPeriod,
-			want:               true,
-		},
-		{
-			name:               "difference > weak subjectivity period returns true",
-			latestEpochWritten: (2 * params.BeaconConfig().WeakSubjectivityPeriod) + 1,
-			targetEpoch:        params.BeaconConfig().WeakSubjectivityPeriod,
-			want:               true,
-		},
-	}
-	for _, tt := range tests {
-		t.Run(tt.name, func(t *testing.T) {
-			if got := differenceOutsideWeakSubjectivityBounds(tt.latestEpochWritten, tt.targetEpoch); got != tt.want {
-				t.Errorf("differenceOutsideWeakSubjectivityBounds() = %v, want %v", got, tt.want)
-			}
-		})
-	}
->>>>>>> 1fbfd52e
 }