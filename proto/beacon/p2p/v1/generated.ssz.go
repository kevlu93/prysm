--- conflicted
+++ resolved
@@ -5,6 +5,1325 @@
 	ssz "github.com/ferranbt/fastssz"
 	v1alpha1 "github.com/prysmaticlabs/ethereumapis/eth/v1alpha1"
 )
+
+// MarshalSSZ ssz marshals the BeaconState object
+func (b *BeaconState) MarshalSSZ() ([]byte, error) {
+	return ssz.MarshalSSZ(b)
+}
+
+// MarshalSSZTo ssz marshals the BeaconState object to a target array
+func (b *BeaconState) MarshalSSZTo(buf []byte) (dst []byte, err error) {
+	dst = buf
+	offset := int(2787217)
+
+	// Field (0) 'GenesisTime'
+	dst = ssz.MarshalUint64(dst, b.GenesisTime)
+
+	// Field (1) 'GenesisValidatorsRoot'
+	if len(b.GenesisValidatorsRoot) != 32 {
+		err = ssz.ErrBytesLength
+		return
+	}
+	dst = append(dst, b.GenesisValidatorsRoot...)
+
+	// Field (2) 'Slot'
+	dst = ssz.MarshalUint64(dst, b.Slot)
+
+	// Field (3) 'Fork'
+	if b.Fork == nil {
+		b.Fork = new(Fork)
+	}
+	if dst, err = b.Fork.MarshalSSZTo(dst); err != nil {
+		return
+	}
+
+	// Field (4) 'LatestBlockHeader'
+	if b.LatestBlockHeader == nil {
+		b.LatestBlockHeader = new(v1alpha1.BeaconBlockHeader)
+	}
+	if dst, err = b.LatestBlockHeader.MarshalSSZTo(dst); err != nil {
+		return
+	}
+
+	// Field (5) 'BlockRoots'
+	if len(b.BlockRoots) != 8192 {
+		err = ssz.ErrVectorLength
+		return
+	}
+	for ii := 0; ii < 8192; ii++ {
+		if len(b.BlockRoots[ii]) != 32 {
+			err = ssz.ErrBytesLength
+			return
+		}
+		dst = append(dst, b.BlockRoots[ii]...)
+	}
+
+	// Field (6) 'StateRoots'
+	if len(b.StateRoots) != 8192 {
+		err = ssz.ErrVectorLength
+		return
+	}
+	for ii := 0; ii < 8192; ii++ {
+		if len(b.StateRoots[ii]) != 32 {
+			err = ssz.ErrBytesLength
+			return
+		}
+		dst = append(dst, b.StateRoots[ii]...)
+	}
+
+	// Offset (7) 'HistoricalRoots'
+	dst = ssz.WriteOffset(dst, offset)
+	offset += len(b.HistoricalRoots) * 32
+
+	// Field (8) 'Eth1Data'
+	if b.Eth1Data == nil {
+		b.Eth1Data = new(v1alpha1.Eth1Data)
+	}
+	if dst, err = b.Eth1Data.MarshalSSZTo(dst); err != nil {
+		return
+	}
+
+	// Offset (9) 'Eth1DataVotes'
+	dst = ssz.WriteOffset(dst, offset)
+	offset += len(b.Eth1DataVotes) * 72
+
+	// Field (10) 'Eth1DepositIndex'
+	dst = ssz.MarshalUint64(dst, b.Eth1DepositIndex)
+
+	// Offset (11) 'Validators'
+	dst = ssz.WriteOffset(dst, offset)
+	offset += len(b.Validators) * 121
+
+	// Offset (12) 'Balances'
+	dst = ssz.WriteOffset(dst, offset)
+	offset += len(b.Balances) * 8
+
+	// Field (13) 'RandaoMixes'
+	if len(b.RandaoMixes) != 65536 {
+		err = ssz.ErrVectorLength
+		return
+	}
+	for ii := 0; ii < 65536; ii++ {
+		if len(b.RandaoMixes[ii]) != 32 {
+			err = ssz.ErrBytesLength
+			return
+		}
+		dst = append(dst, b.RandaoMixes[ii]...)
+	}
+
+	// Field (14) 'Slashings'
+	if len(b.Slashings) != 8192 {
+		err = ssz.ErrVectorLength
+		return
+	}
+	for ii := 0; ii < 8192; ii++ {
+		dst = ssz.MarshalUint64(dst, b.Slashings[ii])
+	}
+
+	// Offset (15) 'PreviousEpochParticipation'
+	dst = ssz.WriteOffset(dst, offset)
+	offset += len(b.PreviousEpochParticipation) * 1
+
+	// Offset (16) 'CurrentEpochParticipation'
+	dst = ssz.WriteOffset(dst, offset)
+	offset += len(b.CurrentEpochParticipation) * 1
+
+	// Field (17) 'JustificationBits'
+	if len(b.JustificationBits) != 1 {
+		err = ssz.ErrBytesLength
+		return
+	}
+	dst = append(dst, b.JustificationBits...)
+
+	// Field (18) 'PreviousJustifiedCheckpoint'
+	if b.PreviousJustifiedCheckpoint == nil {
+		b.PreviousJustifiedCheckpoint = new(v1alpha1.Checkpoint)
+	}
+	if dst, err = b.PreviousJustifiedCheckpoint.MarshalSSZTo(dst); err != nil {
+		return
+	}
+
+	// Field (19) 'CurrentJustifiedCheckpoint'
+	if b.CurrentJustifiedCheckpoint == nil {
+		b.CurrentJustifiedCheckpoint = new(v1alpha1.Checkpoint)
+	}
+	if dst, err = b.CurrentJustifiedCheckpoint.MarshalSSZTo(dst); err != nil {
+		return
+	}
+
+	// Field (20) 'FinalizedCheckpoint'
+	if b.FinalizedCheckpoint == nil {
+		b.FinalizedCheckpoint = new(v1alpha1.Checkpoint)
+	}
+	if dst, err = b.FinalizedCheckpoint.MarshalSSZTo(dst); err != nil {
+		return
+	}
+
+	// Field (21) 'CurrentSyncCommittee'
+	if b.CurrentSyncCommittee == nil {
+		b.CurrentSyncCommittee = new(SyncCommittee)
+	}
+	if dst, err = b.CurrentSyncCommittee.MarshalSSZTo(dst); err != nil {
+		return
+	}
+
+	// Field (22) 'NextSyncCommittee'
+	if b.NextSyncCommittee == nil {
+		b.NextSyncCommittee = new(SyncCommittee)
+	}
+	if dst, err = b.NextSyncCommittee.MarshalSSZTo(dst); err != nil {
+		return
+	}
+
+	// Field (7) 'HistoricalRoots'
+	if len(b.HistoricalRoots) > 16777216 {
+		err = ssz.ErrListTooBig
+		return
+	}
+	for ii := 0; ii < len(b.HistoricalRoots); ii++ {
+		if len(b.HistoricalRoots[ii]) != 32 {
+			err = ssz.ErrBytesLength
+			return
+		}
+		dst = append(dst, b.HistoricalRoots[ii]...)
+	}
+
+	// Field (9) 'Eth1DataVotes'
+	if len(b.Eth1DataVotes) > 2048 {
+		err = ssz.ErrListTooBig
+		return
+	}
+	for ii := 0; ii < len(b.Eth1DataVotes); ii++ {
+		if dst, err = b.Eth1DataVotes[ii].MarshalSSZTo(dst); err != nil {
+			return
+		}
+	}
+
+	// Field (11) 'Validators'
+	if len(b.Validators) > 1099511627776 {
+		err = ssz.ErrListTooBig
+		return
+	}
+	for ii := 0; ii < len(b.Validators); ii++ {
+		if dst, err = b.Validators[ii].MarshalSSZTo(dst); err != nil {
+			return
+		}
+	}
+
+	// Field (12) 'Balances'
+	if len(b.Balances) > 1099511627776 {
+		err = ssz.ErrListTooBig
+		return
+	}
+	for ii := 0; ii < len(b.Balances); ii++ {
+		dst = ssz.MarshalUint64(dst, b.Balances[ii])
+	}
+
+	// Field (15) 'PreviousEpochParticipation'
+	if len(b.PreviousEpochParticipation) > 1099511627776 {
+		err = ssz.ErrListTooBig
+		return
+	}
+	for ii := 0; ii < len(b.PreviousEpochParticipation); ii++ {
+		if dst, err = b.PreviousEpochParticipation[ii].MarshalSSZTo(dst); err != nil {
+			return
+		}
+	}
+
+	// Field (16) 'CurrentEpochParticipation'
+	if len(b.CurrentEpochParticipation) > 1099511627776 {
+		err = ssz.ErrListTooBig
+		return
+	}
+	for ii := 0; ii < len(b.CurrentEpochParticipation); ii++ {
+		if dst, err = b.CurrentEpochParticipation[ii].MarshalSSZTo(dst); err != nil {
+			return
+		}
+	}
+
+	return
+}
+
+// UnmarshalSSZ ssz unmarshals the BeaconState object
+func (b *BeaconState) UnmarshalSSZ(buf []byte) error {
+	var err error
+	size := uint64(len(buf))
+	if size < 2787217 {
+		return ssz.ErrSize
+	}
+
+	tail := buf
+	var o7, o9, o11, o12, o15, o16 uint64
+
+	// Field (0) 'GenesisTime'
+	b.GenesisTime = ssz.UnmarshallUint64(buf[0:8])
+
+	// Field (1) 'GenesisValidatorsRoot'
+	if cap(b.GenesisValidatorsRoot) == 0 {
+		b.GenesisValidatorsRoot = make([]byte, 0, len(buf[8:40]))
+	}
+	b.GenesisValidatorsRoot = append(b.GenesisValidatorsRoot, buf[8:40]...)
+
+	// Field (2) 'Slot'
+	b.Slot = ssz.UnmarshallUint64(buf[40:48])
+
+	// Field (3) 'Fork'
+	if b.Fork == nil {
+		b.Fork = new(Fork)
+	}
+	if err = b.Fork.UnmarshalSSZ(buf[48:64]); err != nil {
+		return err
+	}
+
+	// Field (4) 'LatestBlockHeader'
+	if b.LatestBlockHeader == nil {
+		b.LatestBlockHeader = new(v1alpha1.BeaconBlockHeader)
+	}
+	if err = b.LatestBlockHeader.UnmarshalSSZ(buf[64:176]); err != nil {
+		return err
+	}
+
+	// Field (5) 'BlockRoots'
+	b.BlockRoots = make([][]byte, 8192)
+	for ii := 0; ii < 8192; ii++ {
+		if cap(b.BlockRoots[ii]) == 0 {
+			b.BlockRoots[ii] = make([]byte, 0, len(buf[176:262320][ii*32:(ii+1)*32]))
+		}
+		b.BlockRoots[ii] = append(b.BlockRoots[ii], buf[176:262320][ii*32:(ii+1)*32]...)
+	}
+
+	// Field (6) 'StateRoots'
+	b.StateRoots = make([][]byte, 8192)
+	for ii := 0; ii < 8192; ii++ {
+		if cap(b.StateRoots[ii]) == 0 {
+			b.StateRoots[ii] = make([]byte, 0, len(buf[262320:524464][ii*32:(ii+1)*32]))
+		}
+		b.StateRoots[ii] = append(b.StateRoots[ii], buf[262320:524464][ii*32:(ii+1)*32]...)
+	}
+
+	// Offset (7) 'HistoricalRoots'
+	if o7 = ssz.ReadOffset(buf[524464:524468]); o7 > size {
+		return ssz.ErrOffset
+	}
+
+	// Field (8) 'Eth1Data'
+	if b.Eth1Data == nil {
+		b.Eth1Data = new(v1alpha1.Eth1Data)
+	}
+	if err = b.Eth1Data.UnmarshalSSZ(buf[524468:524540]); err != nil {
+		return err
+	}
+
+	// Offset (9) 'Eth1DataVotes'
+	if o9 = ssz.ReadOffset(buf[524540:524544]); o9 > size || o7 > o9 {
+		return ssz.ErrOffset
+	}
+
+	// Field (10) 'Eth1DepositIndex'
+	b.Eth1DepositIndex = ssz.UnmarshallUint64(buf[524544:524552])
+
+	// Offset (11) 'Validators'
+	if o11 = ssz.ReadOffset(buf[524552:524556]); o11 > size || o9 > o11 {
+		return ssz.ErrOffset
+	}
+
+	// Offset (12) 'Balances'
+	if o12 = ssz.ReadOffset(buf[524556:524560]); o12 > size || o11 > o12 {
+		return ssz.ErrOffset
+	}
+
+	// Field (13) 'RandaoMixes'
+	b.RandaoMixes = make([][]byte, 65536)
+	for ii := 0; ii < 65536; ii++ {
+		if cap(b.RandaoMixes[ii]) == 0 {
+			b.RandaoMixes[ii] = make([]byte, 0, len(buf[524560:2621712][ii*32:(ii+1)*32]))
+		}
+		b.RandaoMixes[ii] = append(b.RandaoMixes[ii], buf[524560:2621712][ii*32:(ii+1)*32]...)
+	}
+
+	// Field (14) 'Slashings'
+	b.Slashings = ssz.ExtendUint64(b.Slashings, 8192)
+	for ii := 0; ii < 8192; ii++ {
+		b.Slashings[ii] = ssz.UnmarshallUint64(buf[2621712:2687248][ii*8 : (ii+1)*8])
+	}
+
+	// Offset (15) 'PreviousEpochParticipation'
+	if o15 = ssz.ReadOffset(buf[2687248:2687252]); o15 > size || o12 > o15 {
+		return ssz.ErrOffset
+	}
+
+	// Offset (16) 'CurrentEpochParticipation'
+	if o16 = ssz.ReadOffset(buf[2687252:2687256]); o16 > size || o15 > o16 {
+		return ssz.ErrOffset
+	}
+
+	// Field (17) 'JustificationBits'
+	if cap(b.JustificationBits) == 0 {
+		b.JustificationBits = make([]byte, 0, len(buf[2687256:2687257]))
+	}
+	b.JustificationBits = append(b.JustificationBits, buf[2687256:2687257]...)
+
+	// Field (18) 'PreviousJustifiedCheckpoint'
+	if b.PreviousJustifiedCheckpoint == nil {
+		b.PreviousJustifiedCheckpoint = new(v1alpha1.Checkpoint)
+	}
+	if err = b.PreviousJustifiedCheckpoint.UnmarshalSSZ(buf[2687257:2687297]); err != nil {
+		return err
+	}
+
+	// Field (19) 'CurrentJustifiedCheckpoint'
+	if b.CurrentJustifiedCheckpoint == nil {
+		b.CurrentJustifiedCheckpoint = new(v1alpha1.Checkpoint)
+	}
+	if err = b.CurrentJustifiedCheckpoint.UnmarshalSSZ(buf[2687297:2687337]); err != nil {
+		return err
+	}
+
+	// Field (20) 'FinalizedCheckpoint'
+	if b.FinalizedCheckpoint == nil {
+		b.FinalizedCheckpoint = new(v1alpha1.Checkpoint)
+	}
+	if err = b.FinalizedCheckpoint.UnmarshalSSZ(buf[2687337:2687377]); err != nil {
+		return err
+	}
+
+	// Field (21) 'CurrentSyncCommittee'
+	if b.CurrentSyncCommittee == nil {
+		b.CurrentSyncCommittee = new(SyncCommittee)
+	}
+	if err = b.CurrentSyncCommittee.UnmarshalSSZ(buf[2687377:2737297]); err != nil {
+		return err
+	}
+
+	// Field (22) 'NextSyncCommittee'
+	if b.NextSyncCommittee == nil {
+		b.NextSyncCommittee = new(SyncCommittee)
+	}
+	if err = b.NextSyncCommittee.UnmarshalSSZ(buf[2737297:2787217]); err != nil {
+		return err
+	}
+
+	// Field (7) 'HistoricalRoots'
+	{
+		buf = tail[o7:o9]
+		num, err := ssz.DivideInt2(len(buf), 32, 16777216)
+		if err != nil {
+			return err
+		}
+		b.HistoricalRoots = make([][]byte, num)
+		for ii := 0; ii < num; ii++ {
+			if cap(b.HistoricalRoots[ii]) == 0 {
+				b.HistoricalRoots[ii] = make([]byte, 0, len(buf[ii*32:(ii+1)*32]))
+			}
+			b.HistoricalRoots[ii] = append(b.HistoricalRoots[ii], buf[ii*32:(ii+1)*32]...)
+		}
+	}
+
+	// Field (9) 'Eth1DataVotes'
+	{
+		buf = tail[o9:o11]
+		num, err := ssz.DivideInt2(len(buf), 72, 2048)
+		if err != nil {
+			return err
+		}
+		b.Eth1DataVotes = make([]*v1alpha1.Eth1Data, num)
+		for ii := 0; ii < num; ii++ {
+			if b.Eth1DataVotes[ii] == nil {
+				b.Eth1DataVotes[ii] = new(v1alpha1.Eth1Data)
+			}
+			if err = b.Eth1DataVotes[ii].UnmarshalSSZ(buf[ii*72 : (ii+1)*72]); err != nil {
+				return err
+			}
+		}
+	}
+
+	// Field (11) 'Validators'
+	{
+		buf = tail[o11:o12]
+		num, err := ssz.DivideInt2(len(buf), 121, 1099511627776)
+		if err != nil {
+			return err
+		}
+		b.Validators = make([]*v1alpha1.Validator, num)
+		for ii := 0; ii < num; ii++ {
+			if b.Validators[ii] == nil {
+				b.Validators[ii] = new(v1alpha1.Validator)
+			}
+			if err = b.Validators[ii].UnmarshalSSZ(buf[ii*121 : (ii+1)*121]); err != nil {
+				return err
+			}
+		}
+	}
+
+	// Field (12) 'Balances'
+	{
+		buf = tail[o12:o15]
+		num, err := ssz.DivideInt2(len(buf), 8, 1099511627776)
+		if err != nil {
+			return err
+		}
+		b.Balances = ssz.ExtendUint64(b.Balances, num)
+		for ii := 0; ii < num; ii++ {
+			b.Balances[ii] = ssz.UnmarshallUint64(buf[ii*8 : (ii+1)*8])
+		}
+	}
+
+	// Field (15) 'PreviousEpochParticipation'
+	{
+		buf = tail[o15:o16]
+		num, err := ssz.DivideInt2(len(buf), 1, 1099511627776)
+		if err != nil {
+			return err
+		}
+		b.PreviousEpochParticipation = make([]*ParticipationBits, num)
+		for ii := 0; ii < num; ii++ {
+			if b.PreviousEpochParticipation[ii] == nil {
+				b.PreviousEpochParticipation[ii] = new(ParticipationBits)
+			}
+			if err = b.PreviousEpochParticipation[ii].UnmarshalSSZ(buf[ii*1 : (ii+1)*1]); err != nil {
+				return err
+			}
+		}
+	}
+
+	// Field (16) 'CurrentEpochParticipation'
+	{
+		buf = tail[o16:]
+		num, err := ssz.DivideInt2(len(buf), 1, 1099511627776)
+		if err != nil {
+			return err
+		}
+		b.CurrentEpochParticipation = make([]*ParticipationBits, num)
+		for ii := 0; ii < num; ii++ {
+			if b.CurrentEpochParticipation[ii] == nil {
+				b.CurrentEpochParticipation[ii] = new(ParticipationBits)
+			}
+			if err = b.CurrentEpochParticipation[ii].UnmarshalSSZ(buf[ii*1 : (ii+1)*1]); err != nil {
+				return err
+			}
+		}
+	}
+	return err
+}
+
+// SizeSSZ returns the ssz encoded size in bytes for the BeaconState object
+func (b *BeaconState) SizeSSZ() (size int) {
+	size = 2787217
+
+	// Field (7) 'HistoricalRoots'
+	size += len(b.HistoricalRoots) * 32
+
+	// Field (9) 'Eth1DataVotes'
+	size += len(b.Eth1DataVotes) * 72
+
+	// Field (11) 'Validators'
+	size += len(b.Validators) * 121
+
+	// Field (12) 'Balances'
+	size += len(b.Balances) * 8
+
+	// Field (15) 'PreviousEpochParticipation'
+	size += len(b.PreviousEpochParticipation) * 1
+
+	// Field (16) 'CurrentEpochParticipation'
+	size += len(b.CurrentEpochParticipation) * 1
+
+	return
+}
+
+// HashTreeRoot ssz hashes the BeaconState object
+func (b *BeaconState) HashTreeRoot() ([32]byte, error) {
+	return ssz.HashWithDefaultHasher(b)
+}
+
+// HashTreeRootWith ssz hashes the BeaconState object with a hasher
+func (b *BeaconState) HashTreeRootWith(hh *ssz.Hasher) (err error) {
+	indx := hh.Index()
+
+	// Field (0) 'GenesisTime'
+	hh.PutUint64(b.GenesisTime)
+
+	// Field (1) 'GenesisValidatorsRoot'
+	if len(b.GenesisValidatorsRoot) != 32 {
+		err = ssz.ErrBytesLength
+		return
+	}
+	hh.PutBytes(b.GenesisValidatorsRoot)
+
+	// Field (2) 'Slot'
+	hh.PutUint64(b.Slot)
+
+	// Field (3) 'Fork'
+	if err = b.Fork.HashTreeRootWith(hh); err != nil {
+		return
+	}
+
+	// Field (4) 'LatestBlockHeader'
+	if err = b.LatestBlockHeader.HashTreeRootWith(hh); err != nil {
+		return
+	}
+
+	// Field (5) 'BlockRoots'
+	{
+		if len(b.BlockRoots) != 8192 {
+			err = ssz.ErrVectorLength
+			return
+		}
+		subIndx := hh.Index()
+		for _, i := range b.BlockRoots {
+			if len(i) != 32 {
+				err = ssz.ErrBytesLength
+				return
+			}
+			hh.Append(i)
+		}
+		hh.Merkleize(subIndx)
+	}
+
+	// Field (6) 'StateRoots'
+	{
+		if len(b.StateRoots) != 8192 {
+			err = ssz.ErrVectorLength
+			return
+		}
+		subIndx := hh.Index()
+		for _, i := range b.StateRoots {
+			if len(i) != 32 {
+				err = ssz.ErrBytesLength
+				return
+			}
+			hh.Append(i)
+		}
+		hh.Merkleize(subIndx)
+	}
+
+	// Field (7) 'HistoricalRoots'
+	{
+		if len(b.HistoricalRoots) > 16777216 {
+			err = ssz.ErrListTooBig
+			return
+		}
+		subIndx := hh.Index()
+		for _, i := range b.HistoricalRoots {
+			if len(i) != 32 {
+				err = ssz.ErrBytesLength
+				return
+			}
+			hh.Append(i)
+		}
+		numItems := uint64(len(b.HistoricalRoots))
+		hh.MerkleizeWithMixin(subIndx, numItems, ssz.CalculateLimit(16777216, numItems, 32))
+	}
+
+	// Field (8) 'Eth1Data'
+	if err = b.Eth1Data.HashTreeRootWith(hh); err != nil {
+		return
+	}
+
+	// Field (9) 'Eth1DataVotes'
+	{
+		subIndx := hh.Index()
+		num := uint64(len(b.Eth1DataVotes))
+		if num > 2048 {
+			err = ssz.ErrIncorrectListSize
+			return
+		}
+		for i := uint64(0); i < num; i++ {
+			if err = b.Eth1DataVotes[i].HashTreeRootWith(hh); err != nil {
+				return
+			}
+		}
+		hh.MerkleizeWithMixin(subIndx, num, 2048)
+	}
+
+	// Field (10) 'Eth1DepositIndex'
+	hh.PutUint64(b.Eth1DepositIndex)
+
+	// Field (11) 'Validators'
+	{
+		subIndx := hh.Index()
+		num := uint64(len(b.Validators))
+		if num > 1099511627776 {
+			err = ssz.ErrIncorrectListSize
+			return
+		}
+		for i := uint64(0); i < num; i++ {
+			if err = b.Validators[i].HashTreeRootWith(hh); err != nil {
+				return
+			}
+		}
+		hh.MerkleizeWithMixin(subIndx, num, 1099511627776)
+	}
+
+	// Field (12) 'Balances'
+	{
+		if len(b.Balances) > 1099511627776 {
+			err = ssz.ErrListTooBig
+			return
+		}
+		subIndx := hh.Index()
+		for _, i := range b.Balances {
+			hh.AppendUint64(i)
+		}
+		hh.FillUpTo32()
+		numItems := uint64(len(b.Balances))
+		hh.MerkleizeWithMixin(subIndx, numItems, ssz.CalculateLimit(1099511627776, numItems, 8))
+	}
+
+	// Field (13) 'RandaoMixes'
+	{
+		if len(b.RandaoMixes) != 65536 {
+			err = ssz.ErrVectorLength
+			return
+		}
+		subIndx := hh.Index()
+		for _, i := range b.RandaoMixes {
+			if len(i) != 32 {
+				err = ssz.ErrBytesLength
+				return
+			}
+			hh.Append(i)
+		}
+		hh.Merkleize(subIndx)
+	}
+
+	// Field (14) 'Slashings'
+	{
+		if len(b.Slashings) != 8192 {
+			err = ssz.ErrVectorLength
+			return
+		}
+		subIndx := hh.Index()
+		for _, i := range b.Slashings {
+			hh.AppendUint64(i)
+		}
+		hh.Merkleize(subIndx)
+	}
+
+	// Field (15) 'PreviousEpochParticipation'
+	{
+		subIndx := hh.Index()
+		num := uint64(len(b.PreviousEpochParticipation))
+		if num > 1099511627776 {
+			err = ssz.ErrIncorrectListSize
+			return
+		}
+		for i := uint64(0); i < num; i++ {
+			if err = b.PreviousEpochParticipation[i].HashTreeRootWith(hh); err != nil {
+				return
+			}
+		}
+		hh.MerkleizeWithMixin(subIndx, num, 1099511627776)
+	}
+
+	// Field (16) 'CurrentEpochParticipation'
+	{
+		subIndx := hh.Index()
+		num := uint64(len(b.CurrentEpochParticipation))
+		if num > 1099511627776 {
+			err = ssz.ErrIncorrectListSize
+			return
+		}
+		for i := uint64(0); i < num; i++ {
+			if err = b.CurrentEpochParticipation[i].HashTreeRootWith(hh); err != nil {
+				return
+			}
+		}
+		hh.MerkleizeWithMixin(subIndx, num, 1099511627776)
+	}
+
+	// Field (17) 'JustificationBits'
+	if len(b.JustificationBits) != 1 {
+		err = ssz.ErrBytesLength
+		return
+	}
+	hh.PutBytes(b.JustificationBits)
+
+	// Field (18) 'PreviousJustifiedCheckpoint'
+	if err = b.PreviousJustifiedCheckpoint.HashTreeRootWith(hh); err != nil {
+		return
+	}
+
+	// Field (19) 'CurrentJustifiedCheckpoint'
+	if err = b.CurrentJustifiedCheckpoint.HashTreeRootWith(hh); err != nil {
+		return
+	}
+
+	// Field (20) 'FinalizedCheckpoint'
+	if err = b.FinalizedCheckpoint.HashTreeRootWith(hh); err != nil {
+		return
+	}
+
+	// Field (21) 'CurrentSyncCommittee'
+	if err = b.CurrentSyncCommittee.HashTreeRootWith(hh); err != nil {
+		return
+	}
+
+	// Field (22) 'NextSyncCommittee'
+	if err = b.NextSyncCommittee.HashTreeRootWith(hh); err != nil {
+		return
+	}
+
+	hh.Merkleize(indx)
+	return
+}
+
+// MarshalSSZ ssz marshals the ParticipationBits object
+func (p *ParticipationBits) MarshalSSZ() ([]byte, error) {
+	return ssz.MarshalSSZ(p)
+}
+
+// MarshalSSZTo ssz marshals the ParticipationBits object to a target array
+func (p *ParticipationBits) MarshalSSZTo(buf []byte) (dst []byte, err error) {
+	dst = buf
+
+	// Field (0) 'Bits'
+	if len(p.Bits) != 1 {
+		err = ssz.ErrBytesLength
+		return
+	}
+	dst = append(dst, p.Bits...)
+
+	return
+}
+
+// UnmarshalSSZ ssz unmarshals the ParticipationBits object
+func (p *ParticipationBits) UnmarshalSSZ(buf []byte) error {
+	var err error
+	size := uint64(len(buf))
+	if size != 1 {
+		return ssz.ErrSize
+	}
+
+	// Field (0) 'Bits'
+	if cap(p.Bits) == 0 {
+		p.Bits = make([]byte, 0, len(buf[0:1]))
+	}
+	p.Bits = append(p.Bits, buf[0:1]...)
+
+	return err
+}
+
+// SizeSSZ returns the ssz encoded size in bytes for the ParticipationBits object
+func (p *ParticipationBits) SizeSSZ() (size int) {
+	size = 1
+	return
+}
+
+// HashTreeRoot ssz hashes the ParticipationBits object
+func (p *ParticipationBits) HashTreeRoot() ([32]byte, error) {
+	return ssz.HashWithDefaultHasher(p)
+}
+
+// HashTreeRootWith ssz hashes the ParticipationBits object with a hasher
+func (p *ParticipationBits) HashTreeRootWith(hh *ssz.Hasher) (err error) {
+	indx := hh.Index()
+
+	// Field (0) 'Bits'
+	if len(p.Bits) != 1 {
+		err = ssz.ErrBytesLength
+		return
+	}
+	hh.PutBytes(p.Bits)
+
+	hh.Merkleize(indx)
+	return
+}
+
+// MarshalSSZ ssz marshals the Fork object
+func (f *Fork) MarshalSSZ() ([]byte, error) {
+	return ssz.MarshalSSZ(f)
+}
+
+// MarshalSSZTo ssz marshals the Fork object to a target array
+func (f *Fork) MarshalSSZTo(buf []byte) (dst []byte, err error) {
+	dst = buf
+
+	// Field (0) 'PreviousVersion'
+	if len(f.PreviousVersion) != 4 {
+		err = ssz.ErrBytesLength
+		return
+	}
+	dst = append(dst, f.PreviousVersion...)
+
+	// Field (1) 'CurrentVersion'
+	if len(f.CurrentVersion) != 4 {
+		err = ssz.ErrBytesLength
+		return
+	}
+	dst = append(dst, f.CurrentVersion...)
+
+	// Field (2) 'Epoch'
+	dst = ssz.MarshalUint64(dst, f.Epoch)
+
+	return
+}
+
+// UnmarshalSSZ ssz unmarshals the Fork object
+func (f *Fork) UnmarshalSSZ(buf []byte) error {
+	var err error
+	size := uint64(len(buf))
+	if size != 16 {
+		return ssz.ErrSize
+	}
+
+	// Field (0) 'PreviousVersion'
+	if cap(f.PreviousVersion) == 0 {
+		f.PreviousVersion = make([]byte, 0, len(buf[0:4]))
+	}
+	f.PreviousVersion = append(f.PreviousVersion, buf[0:4]...)
+
+	// Field (1) 'CurrentVersion'
+	if cap(f.CurrentVersion) == 0 {
+		f.CurrentVersion = make([]byte, 0, len(buf[4:8]))
+	}
+	f.CurrentVersion = append(f.CurrentVersion, buf[4:8]...)
+
+	// Field (2) 'Epoch'
+	f.Epoch = ssz.UnmarshallUint64(buf[8:16])
+
+	return err
+}
+
+// SizeSSZ returns the ssz encoded size in bytes for the Fork object
+func (f *Fork) SizeSSZ() (size int) {
+	size = 16
+	return
+}
+
+// HashTreeRoot ssz hashes the Fork object
+func (f *Fork) HashTreeRoot() ([32]byte, error) {
+	return ssz.HashWithDefaultHasher(f)
+}
+
+// HashTreeRootWith ssz hashes the Fork object with a hasher
+func (f *Fork) HashTreeRootWith(hh *ssz.Hasher) (err error) {
+	indx := hh.Index()
+
+	// Field (0) 'PreviousVersion'
+	if len(f.PreviousVersion) != 4 {
+		err = ssz.ErrBytesLength
+		return
+	}
+	hh.PutBytes(f.PreviousVersion)
+
+	// Field (1) 'CurrentVersion'
+	if len(f.CurrentVersion) != 4 {
+		err = ssz.ErrBytesLength
+		return
+	}
+	hh.PutBytes(f.CurrentVersion)
+
+	// Field (2) 'Epoch'
+	hh.PutUint64(f.Epoch)
+
+	hh.Merkleize(indx)
+	return
+}
+
+// MarshalSSZ ssz marshals the HistoricalBatch object
+func (h *HistoricalBatch) MarshalSSZ() ([]byte, error) {
+	return ssz.MarshalSSZ(h)
+}
+
+// MarshalSSZTo ssz marshals the HistoricalBatch object to a target array
+func (h *HistoricalBatch) MarshalSSZTo(buf []byte) (dst []byte, err error) {
+	dst = buf
+
+	// Field (0) 'BlockRoots'
+	if len(h.BlockRoots) != 8192 {
+		err = ssz.ErrVectorLength
+		return
+	}
+	for ii := 0; ii < 8192; ii++ {
+		if len(h.BlockRoots[ii]) != 32 {
+			err = ssz.ErrBytesLength
+			return
+		}
+		dst = append(dst, h.BlockRoots[ii]...)
+	}
+
+	// Field (1) 'StateRoots'
+	if len(h.StateRoots) != 8192 {
+		err = ssz.ErrVectorLength
+		return
+	}
+	for ii := 0; ii < 8192; ii++ {
+		if len(h.StateRoots[ii]) != 32 {
+			err = ssz.ErrBytesLength
+			return
+		}
+		dst = append(dst, h.StateRoots[ii]...)
+	}
+
+	return
+}
+
+// UnmarshalSSZ ssz unmarshals the HistoricalBatch object
+func (h *HistoricalBatch) UnmarshalSSZ(buf []byte) error {
+	var err error
+	size := uint64(len(buf))
+	if size != 524288 {
+		return ssz.ErrSize
+	}
+
+	// Field (0) 'BlockRoots'
+	h.BlockRoots = make([][]byte, 8192)
+	for ii := 0; ii < 8192; ii++ {
+		if cap(h.BlockRoots[ii]) == 0 {
+			h.BlockRoots[ii] = make([]byte, 0, len(buf[0:262144][ii*32:(ii+1)*32]))
+		}
+		h.BlockRoots[ii] = append(h.BlockRoots[ii], buf[0:262144][ii*32:(ii+1)*32]...)
+	}
+
+	// Field (1) 'StateRoots'
+	h.StateRoots = make([][]byte, 8192)
+	for ii := 0; ii < 8192; ii++ {
+		if cap(h.StateRoots[ii]) == 0 {
+			h.StateRoots[ii] = make([]byte, 0, len(buf[262144:524288][ii*32:(ii+1)*32]))
+		}
+		h.StateRoots[ii] = append(h.StateRoots[ii], buf[262144:524288][ii*32:(ii+1)*32]...)
+	}
+
+	return err
+}
+
+// SizeSSZ returns the ssz encoded size in bytes for the HistoricalBatch object
+func (h *HistoricalBatch) SizeSSZ() (size int) {
+	size = 524288
+	return
+}
+
+// HashTreeRoot ssz hashes the HistoricalBatch object
+func (h *HistoricalBatch) HashTreeRoot() ([32]byte, error) {
+	return ssz.HashWithDefaultHasher(h)
+}
+
+// HashTreeRootWith ssz hashes the HistoricalBatch object with a hasher
+func (h *HistoricalBatch) HashTreeRootWith(hh *ssz.Hasher) (err error) {
+	indx := hh.Index()
+
+	// Field (0) 'BlockRoots'
+	{
+		if len(h.BlockRoots) != 8192 {
+			err = ssz.ErrVectorLength
+			return
+		}
+		subIndx := hh.Index()
+		for _, i := range h.BlockRoots {
+			if len(i) != 32 {
+				err = ssz.ErrBytesLength
+				return
+			}
+			hh.Append(i)
+		}
+		hh.Merkleize(subIndx)
+	}
+
+	// Field (1) 'StateRoots'
+	{
+		if len(h.StateRoots) != 8192 {
+			err = ssz.ErrVectorLength
+			return
+		}
+		subIndx := hh.Index()
+		for _, i := range h.StateRoots {
+			if len(i) != 32 {
+				err = ssz.ErrBytesLength
+				return
+			}
+			hh.Append(i)
+		}
+		hh.Merkleize(subIndx)
+	}
+
+	hh.Merkleize(indx)
+	return
+}
+
+// MarshalSSZ ssz marshals the SigningData object
+func (s *SigningData) MarshalSSZ() ([]byte, error) {
+	return ssz.MarshalSSZ(s)
+}
+
+// MarshalSSZTo ssz marshals the SigningData object to a target array
+func (s *SigningData) MarshalSSZTo(buf []byte) (dst []byte, err error) {
+	dst = buf
+
+	// Field (0) 'ObjectRoot'
+	if len(s.ObjectRoot) != 32 {
+		err = ssz.ErrBytesLength
+		return
+	}
+	dst = append(dst, s.ObjectRoot...)
+
+	// Field (1) 'Domain'
+	if len(s.Domain) != 32 {
+		err = ssz.ErrBytesLength
+		return
+	}
+	dst = append(dst, s.Domain...)
+
+	return
+}
+
+// UnmarshalSSZ ssz unmarshals the SigningData object
+func (s *SigningData) UnmarshalSSZ(buf []byte) error {
+	var err error
+	size := uint64(len(buf))
+	if size != 64 {
+		return ssz.ErrSize
+	}
+
+	// Field (0) 'ObjectRoot'
+	if cap(s.ObjectRoot) == 0 {
+		s.ObjectRoot = make([]byte, 0, len(buf[0:32]))
+	}
+	s.ObjectRoot = append(s.ObjectRoot, buf[0:32]...)
+
+	// Field (1) 'Domain'
+	if cap(s.Domain) == 0 {
+		s.Domain = make([]byte, 0, len(buf[32:64]))
+	}
+	s.Domain = append(s.Domain, buf[32:64]...)
+
+	return err
+}
+
+// SizeSSZ returns the ssz encoded size in bytes for the SigningData object
+func (s *SigningData) SizeSSZ() (size int) {
+	size = 64
+	return
+}
+
+// HashTreeRoot ssz hashes the SigningData object
+func (s *SigningData) HashTreeRoot() ([32]byte, error) {
+	return ssz.HashWithDefaultHasher(s)
+}
+
+// HashTreeRootWith ssz hashes the SigningData object with a hasher
+func (s *SigningData) HashTreeRootWith(hh *ssz.Hasher) (err error) {
+	indx := hh.Index()
+
+	// Field (0) 'ObjectRoot'
+	if len(s.ObjectRoot) != 32 {
+		err = ssz.ErrBytesLength
+		return
+	}
+	hh.PutBytes(s.ObjectRoot)
+
+	// Field (1) 'Domain'
+	if len(s.Domain) != 32 {
+		err = ssz.ErrBytesLength
+		return
+	}
+	hh.PutBytes(s.Domain)
+
+	hh.Merkleize(indx)
+	return
+}
+
+// MarshalSSZ ssz marshals the ForkData object
+func (f *ForkData) MarshalSSZ() ([]byte, error) {
+	return ssz.MarshalSSZ(f)
+}
+
+// MarshalSSZTo ssz marshals the ForkData object to a target array
+func (f *ForkData) MarshalSSZTo(buf []byte) (dst []byte, err error) {
+	dst = buf
+
+	// Field (0) 'CurrentVersion'
+	if len(f.CurrentVersion) != 4 {
+		err = ssz.ErrBytesLength
+		return
+	}
+	dst = append(dst, f.CurrentVersion...)
+
+	// Field (1) 'GenesisValidatorsRoot'
+	if len(f.GenesisValidatorsRoot) != 32 {
+		err = ssz.ErrBytesLength
+		return
+	}
+	dst = append(dst, f.GenesisValidatorsRoot...)
+
+	return
+}
+
+// UnmarshalSSZ ssz unmarshals the ForkData object
+func (f *ForkData) UnmarshalSSZ(buf []byte) error {
+	var err error
+	size := uint64(len(buf))
+	if size != 36 {
+		return ssz.ErrSize
+	}
+
+	// Field (0) 'CurrentVersion'
+	if cap(f.CurrentVersion) == 0 {
+		f.CurrentVersion = make([]byte, 0, len(buf[0:4]))
+	}
+	f.CurrentVersion = append(f.CurrentVersion, buf[0:4]...)
+
+	// Field (1) 'GenesisValidatorsRoot'
+	if cap(f.GenesisValidatorsRoot) == 0 {
+		f.GenesisValidatorsRoot = make([]byte, 0, len(buf[4:36]))
+	}
+	f.GenesisValidatorsRoot = append(f.GenesisValidatorsRoot, buf[4:36]...)
+
+	return err
+}
+
+// SizeSSZ returns the ssz encoded size in bytes for the ForkData object
+func (f *ForkData) SizeSSZ() (size int) {
+	size = 36
+	return
+}
+
+// HashTreeRoot ssz hashes the ForkData object
+func (f *ForkData) HashTreeRoot() ([32]byte, error) {
+	return ssz.HashWithDefaultHasher(f)
+}
+
+// HashTreeRootWith ssz hashes the ForkData object with a hasher
+func (f *ForkData) HashTreeRootWith(hh *ssz.Hasher) (err error) {
+	indx := hh.Index()
+
+	// Field (0) 'CurrentVersion'
+	if len(f.CurrentVersion) != 4 {
+		err = ssz.ErrBytesLength
+		return
+	}
+	hh.PutBytes(f.CurrentVersion)
+
+	// Field (1) 'GenesisValidatorsRoot'
+	if len(f.GenesisValidatorsRoot) != 32 {
+		err = ssz.ErrBytesLength
+		return
+	}
+	hh.PutBytes(f.GenesisValidatorsRoot)
+
+	hh.Merkleize(indx)
+	return
+}
+
+// MarshalSSZ ssz marshals the SyncCommittee object
+func (s *SyncCommittee) MarshalSSZ() ([]byte, error) {
+	return ssz.MarshalSSZ(s)
+}
+
+// MarshalSSZTo ssz marshals the SyncCommittee object to a target array
+func (s *SyncCommittee) MarshalSSZTo(buf []byte) (dst []byte, err error) {
+	dst = buf
+
+	// Field (0) 'Pubkeys'
+	if len(s.Pubkeys) != 1024 {
+		err = ssz.ErrVectorLength
+		return
+	}
+	for ii := 0; ii < 1024; ii++ {
+		if len(s.Pubkeys[ii]) != 48 {
+			err = ssz.ErrBytesLength
+			return
+		}
+		dst = append(dst, s.Pubkeys[ii]...)
+	}
+
+	// Field (1) 'PubkeyAggregates'
+	if len(s.PubkeyAggregates) != 16 {
+		err = ssz.ErrVectorLength
+		return
+	}
+	for ii := 0; ii < 16; ii++ {
+		if len(s.PubkeyAggregates[ii]) != 48 {
+			err = ssz.ErrBytesLength
+			return
+		}
+		dst = append(dst, s.PubkeyAggregates[ii]...)
+	}
+
+	return
+}
+
+// UnmarshalSSZ ssz unmarshals the SyncCommittee object
+func (s *SyncCommittee) UnmarshalSSZ(buf []byte) error {
+	var err error
+	size := uint64(len(buf))
+	if size != 49920 {
+		return ssz.ErrSize
+	}
+
+	// Field (0) 'Pubkeys'
+	s.Pubkeys = make([][]byte, 1024)
+	for ii := 0; ii < 1024; ii++ {
+		if cap(s.Pubkeys[ii]) == 0 {
+			s.Pubkeys[ii] = make([]byte, 0, len(buf[0:49152][ii*48:(ii+1)*48]))
+		}
+		s.Pubkeys[ii] = append(s.Pubkeys[ii], buf[0:49152][ii*48:(ii+1)*48]...)
+	}
+
+	// Field (1) 'PubkeyAggregates'
+	s.PubkeyAggregates = make([][]byte, 16)
+	for ii := 0; ii < 16; ii++ {
+		if cap(s.PubkeyAggregates[ii]) == 0 {
+			s.PubkeyAggregates[ii] = make([]byte, 0, len(buf[49152:49920][ii*48:(ii+1)*48]))
+		}
+		s.PubkeyAggregates[ii] = append(s.PubkeyAggregates[ii], buf[49152:49920][ii*48:(ii+1)*48]...)
+	}
+
+	return err
+}
+
+// SizeSSZ returns the ssz encoded size in bytes for the SyncCommittee object
+func (s *SyncCommittee) SizeSSZ() (size int) {
+	size = 49920
+	return
+}
+
+// HashTreeRoot ssz hashes the SyncCommittee object
+func (s *SyncCommittee) HashTreeRoot() ([32]byte, error) {
+	return ssz.HashWithDefaultHasher(s)
+}
+
+// HashTreeRootWith ssz hashes the SyncCommittee object with a hasher
+func (s *SyncCommittee) HashTreeRootWith(hh *ssz.Hasher) (err error) {
+	indx := hh.Index()
+
+	// Field (0) 'Pubkeys'
+	{
+		if len(s.Pubkeys) != 1024 {
+			err = ssz.ErrVectorLength
+			return
+		}
+		subIndx := hh.Index()
+		for _, i := range s.Pubkeys {
+			if len(i) != 48 {
+				err = ssz.ErrBytesLength
+				return
+			}
+			hh.Append(i)
+		}
+		hh.Merkleize(subIndx)
+	}
+
+	// Field (1) 'PubkeyAggregates'
+	{
+		if len(s.PubkeyAggregates) != 16 {
+			err = ssz.ErrVectorLength
+			return
+		}
+		subIndx := hh.Index()
+		for _, i := range s.PubkeyAggregates {
+			if len(i) != 48 {
+				err = ssz.ErrBytesLength
+				return
+			}
+			hh.Append(i)
+		}
+		hh.Merkleize(subIndx)
+	}
+
+	hh.Merkleize(indx)
+	return
+}
 
 // MarshalSSZ ssz marshals the Status object
 func (s *Status) MarshalSSZ() ([]byte, error) {
@@ -355,1449 +1674,4 @@
 
 	hh.Merkleize(indx)
 	return
-}
-
-// MarshalSSZ ssz marshals the BeaconState object
-func (b *BeaconState) MarshalSSZ() ([]byte, error) {
-	return ssz.MarshalSSZ(b)
-}
-
-// MarshalSSZTo ssz marshals the BeaconState object to a target array
-func (b *BeaconState) MarshalSSZTo(buf []byte) (dst []byte, err error) {
-	dst = buf
-	offset := int(2787217)
-
-	// Field (0) 'GenesisTime'
-	dst = ssz.MarshalUint64(dst, b.GenesisTime)
-
-	// Field (1) 'GenesisValidatorsRoot'
-	if len(b.GenesisValidatorsRoot) != 32 {
-		err = ssz.ErrBytesLength
-		return
-	}
-	dst = append(dst, b.GenesisValidatorsRoot...)
-
-	// Field (2) 'Slot'
-	dst = ssz.MarshalUint64(dst, b.Slot)
-
-	// Field (3) 'Fork'
-	if b.Fork == nil {
-		b.Fork = new(Fork)
-	}
-	if dst, err = b.Fork.MarshalSSZTo(dst); err != nil {
-		return
-	}
-
-	// Field (4) 'LatestBlockHeader'
-	if b.LatestBlockHeader == nil {
-		b.LatestBlockHeader = new(v1alpha1.BeaconBlockHeader)
-	}
-	if dst, err = b.LatestBlockHeader.MarshalSSZTo(dst); err != nil {
-		return
-	}
-
-	// Field (5) 'BlockRoots'
-	if len(b.BlockRoots) != 8192 {
-		err = ssz.ErrVectorLength
-		return
-	}
-	for ii := 0; ii < 8192; ii++ {
-		if len(b.BlockRoots[ii]) != 32 {
-			err = ssz.ErrBytesLength
-			return
-		}
-		dst = append(dst, b.BlockRoots[ii]...)
-	}
-
-	// Field (6) 'StateRoots'
-	if len(b.StateRoots) != 8192 {
-		err = ssz.ErrVectorLength
-		return
-	}
-	for ii := 0; ii < 8192; ii++ {
-		if len(b.StateRoots[ii]) != 32 {
-			err = ssz.ErrBytesLength
-			return
-		}
-		dst = append(dst, b.StateRoots[ii]...)
-	}
-
-	// Offset (7) 'HistoricalRoots'
-	dst = ssz.WriteOffset(dst, offset)
-	offset += len(b.HistoricalRoots) * 32
-
-	// Field (8) 'Eth1Data'
-	if b.Eth1Data == nil {
-		b.Eth1Data = new(v1alpha1.Eth1Data)
-	}
-	if dst, err = b.Eth1Data.MarshalSSZTo(dst); err != nil {
-		return
-	}
-
-	// Offset (9) 'Eth1DataVotes'
-	dst = ssz.WriteOffset(dst, offset)
-	offset += len(b.Eth1DataVotes) * 72
-
-	// Field (10) 'Eth1DepositIndex'
-	dst = ssz.MarshalUint64(dst, b.Eth1DepositIndex)
-
-	// Offset (11) 'Validators'
-	dst = ssz.WriteOffset(dst, offset)
-	offset += len(b.Validators) * 121
-
-	// Offset (12) 'Balances'
-	dst = ssz.WriteOffset(dst, offset)
-	offset += len(b.Balances) * 8
-
-	// Field (13) 'RandaoMixes'
-	if len(b.RandaoMixes) != 65536 {
-		err = ssz.ErrVectorLength
-		return
-	}
-	for ii := 0; ii < 65536; ii++ {
-		if len(b.RandaoMixes[ii]) != 32 {
-			err = ssz.ErrBytesLength
-			return
-		}
-		dst = append(dst, b.RandaoMixes[ii]...)
-	}
-
-	// Field (14) 'Slashings'
-	if len(b.Slashings) != 8192 {
-		err = ssz.ErrVectorLength
-		return
-	}
-	for ii := 0; ii < 8192; ii++ {
-		dst = ssz.MarshalUint64(dst, b.Slashings[ii])
-	}
-
-	// Offset (15) 'PreviousEpochParticipation'
-	dst = ssz.WriteOffset(dst, offset)
-	offset += len(b.PreviousEpochParticipation) * 1
-
-	// Offset (16) 'CurrentEpochParticipation'
-	dst = ssz.WriteOffset(dst, offset)
-	offset += len(b.CurrentEpochParticipation) * 1
-
-	// Field (17) 'JustificationBits'
-	if len(b.JustificationBits) != 1 {
-		err = ssz.ErrBytesLength
-		return
-	}
-	dst = append(dst, b.JustificationBits...)
-
-	// Field (18) 'PreviousJustifiedCheckpoint'
-	if b.PreviousJustifiedCheckpoint == nil {
-		b.PreviousJustifiedCheckpoint = new(v1alpha1.Checkpoint)
-	}
-	if dst, err = b.PreviousJustifiedCheckpoint.MarshalSSZTo(dst); err != nil {
-		return
-	}
-
-	// Field (19) 'CurrentJustifiedCheckpoint'
-	if b.CurrentJustifiedCheckpoint == nil {
-		b.CurrentJustifiedCheckpoint = new(v1alpha1.Checkpoint)
-	}
-	if dst, err = b.CurrentJustifiedCheckpoint.MarshalSSZTo(dst); err != nil {
-		return
-	}
-
-	// Field (20) 'FinalizedCheckpoint'
-	if b.FinalizedCheckpoint == nil {
-		b.FinalizedCheckpoint = new(v1alpha1.Checkpoint)
-	}
-	if dst, err = b.FinalizedCheckpoint.MarshalSSZTo(dst); err != nil {
-		return
-	}
-
-	// Field (21) 'CurrentSyncCommittee'
-	if b.CurrentSyncCommittee == nil {
-		b.CurrentSyncCommittee = new(SyncCommittee)
-	}
-	if dst, err = b.CurrentSyncCommittee.MarshalSSZTo(dst); err != nil {
-		return
-	}
-
-	// Field (22) 'NextSyncCommittee'
-	if b.NextSyncCommittee == nil {
-		b.NextSyncCommittee = new(SyncCommittee)
-	}
-	if dst, err = b.NextSyncCommittee.MarshalSSZTo(dst); err != nil {
-		return
-	}
-
-	// Field (7) 'HistoricalRoots'
-	if len(b.HistoricalRoots) > 16777216 {
-		err = ssz.ErrListTooBig
-		return
-	}
-	for ii := 0; ii < len(b.HistoricalRoots); ii++ {
-		if len(b.HistoricalRoots[ii]) != 32 {
-			err = ssz.ErrBytesLength
-			return
-		}
-		dst = append(dst, b.HistoricalRoots[ii]...)
-	}
-
-	// Field (9) 'Eth1DataVotes'
-	if len(b.Eth1DataVotes) > 2048 {
-		err = ssz.ErrListTooBig
-		return
-	}
-	for ii := 0; ii < len(b.Eth1DataVotes); ii++ {
-		if dst, err = b.Eth1DataVotes[ii].MarshalSSZTo(dst); err != nil {
-			return
-		}
-	}
-
-	// Field (11) 'Validators'
-	if len(b.Validators) > 1099511627776 {
-		err = ssz.ErrListTooBig
-		return
-	}
-	for ii := 0; ii < len(b.Validators); ii++ {
-		if dst, err = b.Validators[ii].MarshalSSZTo(dst); err != nil {
-			return
-		}
-	}
-
-	// Field (12) 'Balances'
-	if len(b.Balances) > 1099511627776 {
-		err = ssz.ErrListTooBig
-		return
-	}
-	for ii := 0; ii < len(b.Balances); ii++ {
-		dst = ssz.MarshalUint64(dst, b.Balances[ii])
-	}
-
-	// Field (15) 'PreviousEpochParticipation'
-	if len(b.PreviousEpochParticipation) > 1099511627776 {
-		err = ssz.ErrListTooBig
-		return
-	}
-	for ii := 0; ii < len(b.PreviousEpochParticipation); ii++ {
-		if dst, err = b.PreviousEpochParticipation[ii].MarshalSSZTo(dst); err != nil {
-			return
-		}
-	}
-
-	// Field (16) 'CurrentEpochParticipation'
-	if len(b.CurrentEpochParticipation) > 1099511627776 {
-		err = ssz.ErrListTooBig
-		return
-	}
-	for ii := 0; ii < len(b.CurrentEpochParticipation); ii++ {
-		if dst, err = b.CurrentEpochParticipation[ii].MarshalSSZTo(dst); err != nil {
-			return
-		}
-	}
-
-	return
-}
-
-// UnmarshalSSZ ssz unmarshals the BeaconState object
-func (b *BeaconState) UnmarshalSSZ(buf []byte) error {
-	var err error
-	size := uint64(len(buf))
-	if size < 2787217 {
-		return ssz.ErrSize
-	}
-
-	tail := buf
-	var o7, o9, o11, o12, o15, o16 uint64
-
-	// Field (0) 'GenesisTime'
-	b.GenesisTime = ssz.UnmarshallUint64(buf[0:8])
-
-	// Field (1) 'GenesisValidatorsRoot'
-	if cap(b.GenesisValidatorsRoot) == 0 {
-		b.GenesisValidatorsRoot = make([]byte, 0, len(buf[8:40]))
-	}
-	b.GenesisValidatorsRoot = append(b.GenesisValidatorsRoot, buf[8:40]...)
-
-	// Field (2) 'Slot'
-	b.Slot = ssz.UnmarshallUint64(buf[40:48])
-
-	// Field (3) 'Fork'
-	if b.Fork == nil {
-		b.Fork = new(Fork)
-	}
-	if err = b.Fork.UnmarshalSSZ(buf[48:64]); err != nil {
-		return err
-	}
-
-	// Field (4) 'LatestBlockHeader'
-	if b.LatestBlockHeader == nil {
-		b.LatestBlockHeader = new(v1alpha1.BeaconBlockHeader)
-	}
-	if err = b.LatestBlockHeader.UnmarshalSSZ(buf[64:176]); err != nil {
-		return err
-	}
-
-	// Field (5) 'BlockRoots'
-	b.BlockRoots = make([][]byte, 8192)
-	for ii := 0; ii < 8192; ii++ {
-		if cap(b.BlockRoots[ii]) == 0 {
-			b.BlockRoots[ii] = make([]byte, 0, len(buf[176:262320][ii*32:(ii+1)*32]))
-		}
-		b.BlockRoots[ii] = append(b.BlockRoots[ii], buf[176:262320][ii*32:(ii+1)*32]...)
-	}
-
-	// Field (6) 'StateRoots'
-	b.StateRoots = make([][]byte, 8192)
-	for ii := 0; ii < 8192; ii++ {
-		if cap(b.StateRoots[ii]) == 0 {
-			b.StateRoots[ii] = make([]byte, 0, len(buf[262320:524464][ii*32:(ii+1)*32]))
-		}
-		b.StateRoots[ii] = append(b.StateRoots[ii], buf[262320:524464][ii*32:(ii+1)*32]...)
-	}
-
-	// Offset (7) 'HistoricalRoots'
-	if o7 = ssz.ReadOffset(buf[524464:524468]); o7 > size {
-		return ssz.ErrOffset
-	}
-
-	// Field (8) 'Eth1Data'
-	if b.Eth1Data == nil {
-		b.Eth1Data = new(v1alpha1.Eth1Data)
-	}
-	if err = b.Eth1Data.UnmarshalSSZ(buf[524468:524540]); err != nil {
-		return err
-	}
-
-	// Offset (9) 'Eth1DataVotes'
-	if o9 = ssz.ReadOffset(buf[524540:524544]); o9 > size || o7 > o9 {
-		return ssz.ErrOffset
-	}
-
-	// Field (10) 'Eth1DepositIndex'
-	b.Eth1DepositIndex = ssz.UnmarshallUint64(buf[524544:524552])
-
-	// Offset (11) 'Validators'
-	if o11 = ssz.ReadOffset(buf[524552:524556]); o11 > size || o9 > o11 {
-		return ssz.ErrOffset
-	}
-
-	// Offset (12) 'Balances'
-	if o12 = ssz.ReadOffset(buf[524556:524560]); o12 > size || o11 > o12 {
-		return ssz.ErrOffset
-	}
-
-	// Field (13) 'RandaoMixes'
-	b.RandaoMixes = make([][]byte, 65536)
-	for ii := 0; ii < 65536; ii++ {
-		if cap(b.RandaoMixes[ii]) == 0 {
-			b.RandaoMixes[ii] = make([]byte, 0, len(buf[524560:2621712][ii*32:(ii+1)*32]))
-		}
-		b.RandaoMixes[ii] = append(b.RandaoMixes[ii], buf[524560:2621712][ii*32:(ii+1)*32]...)
-	}
-
-	// Field (14) 'Slashings'
-	b.Slashings = ssz.ExtendUint64(b.Slashings, 8192)
-	for ii := 0; ii < 8192; ii++ {
-		b.Slashings[ii] = ssz.UnmarshallUint64(buf[2621712:2687248][ii*8 : (ii+1)*8])
-	}
-
-	// Offset (15) 'PreviousEpochParticipation'
-	if o15 = ssz.ReadOffset(buf[2687248:2687252]); o15 > size || o12 > o15 {
-		return ssz.ErrOffset
-	}
-
-	// Offset (16) 'CurrentEpochParticipation'
-	if o16 = ssz.ReadOffset(buf[2687252:2687256]); o16 > size || o15 > o16 {
-		return ssz.ErrOffset
-	}
-
-	// Field (17) 'JustificationBits'
-	if cap(b.JustificationBits) == 0 {
-		b.JustificationBits = make([]byte, 0, len(buf[2687256:2687257]))
-	}
-	b.JustificationBits = append(b.JustificationBits, buf[2687256:2687257]...)
-
-	// Field (18) 'PreviousJustifiedCheckpoint'
-	if b.PreviousJustifiedCheckpoint == nil {
-		b.PreviousJustifiedCheckpoint = new(v1alpha1.Checkpoint)
-	}
-	if err = b.PreviousJustifiedCheckpoint.UnmarshalSSZ(buf[2687257:2687297]); err != nil {
-		return err
-	}
-
-	// Field (19) 'CurrentJustifiedCheckpoint'
-	if b.CurrentJustifiedCheckpoint == nil {
-		b.CurrentJustifiedCheckpoint = new(v1alpha1.Checkpoint)
-	}
-	if err = b.CurrentJustifiedCheckpoint.UnmarshalSSZ(buf[2687297:2687337]); err != nil {
-		return err
-	}
-
-	// Field (20) 'FinalizedCheckpoint'
-	if b.FinalizedCheckpoint == nil {
-		b.FinalizedCheckpoint = new(v1alpha1.Checkpoint)
-	}
-	if err = b.FinalizedCheckpoint.UnmarshalSSZ(buf[2687337:2687377]); err != nil {
-		return err
-	}
-
-	// Field (21) 'CurrentSyncCommittee'
-	if b.CurrentSyncCommittee == nil {
-		b.CurrentSyncCommittee = new(SyncCommittee)
-	}
-	if err = b.CurrentSyncCommittee.UnmarshalSSZ(buf[2687377:2737297]); err != nil {
-		return err
-	}
-
-	// Field (22) 'NextSyncCommittee'
-	if b.NextSyncCommittee == nil {
-		b.NextSyncCommittee = new(SyncCommittee)
-	}
-	if err = b.NextSyncCommittee.UnmarshalSSZ(buf[2737297:2787217]); err != nil {
-		return err
-	}
-
-	// Field (7) 'HistoricalRoots'
-	{
-		buf = tail[o7:o9]
-		num, err := ssz.DivideInt2(len(buf), 32, 16777216)
-		if err != nil {
-			return err
-		}
-		b.HistoricalRoots = make([][]byte, num)
-		for ii := 0; ii < num; ii++ {
-			if cap(b.HistoricalRoots[ii]) == 0 {
-				b.HistoricalRoots[ii] = make([]byte, 0, len(buf[ii*32:(ii+1)*32]))
-			}
-			b.HistoricalRoots[ii] = append(b.HistoricalRoots[ii], buf[ii*32:(ii+1)*32]...)
-		}
-	}
-
-	// Field (9) 'Eth1DataVotes'
-	{
-		buf = tail[o9:o11]
-		num, err := ssz.DivideInt2(len(buf), 72, 2048)
-		if err != nil {
-			return err
-		}
-		b.Eth1DataVotes = make([]*v1alpha1.Eth1Data, num)
-		for ii := 0; ii < num; ii++ {
-			if b.Eth1DataVotes[ii] == nil {
-				b.Eth1DataVotes[ii] = new(v1alpha1.Eth1Data)
-			}
-			if err = b.Eth1DataVotes[ii].UnmarshalSSZ(buf[ii*72 : (ii+1)*72]); err != nil {
-				return err
-			}
-		}
-	}
-
-	// Field (11) 'Validators'
-	{
-		buf = tail[o11:o12]
-		num, err := ssz.DivideInt2(len(buf), 121, 1099511627776)
-		if err != nil {
-			return err
-		}
-		b.Validators = make([]*v1alpha1.Validator, num)
-		for ii := 0; ii < num; ii++ {
-			if b.Validators[ii] == nil {
-				b.Validators[ii] = new(v1alpha1.Validator)
-			}
-			if err = b.Validators[ii].UnmarshalSSZ(buf[ii*121 : (ii+1)*121]); err != nil {
-				return err
-			}
-		}
-	}
-
-	// Field (12) 'Balances'
-	{
-		buf = tail[o12:o15]
-		num, err := ssz.DivideInt2(len(buf), 8, 1099511627776)
-		if err != nil {
-			return err
-		}
-		b.Balances = ssz.ExtendUint64(b.Balances, num)
-		for ii := 0; ii < num; ii++ {
-			b.Balances[ii] = ssz.UnmarshallUint64(buf[ii*8 : (ii+1)*8])
-		}
-	}
-
-	// Field (15) 'PreviousEpochParticipation'
-	{
-		buf = tail[o15:o16]
-		num, err := ssz.DivideInt2(len(buf), 1, 1099511627776)
-		if err != nil {
-			return err
-		}
-		b.PreviousEpochParticipation = make([]*ParticipationBits, num)
-		for ii := 0; ii < num; ii++ {
-			if b.PreviousEpochParticipation[ii] == nil {
-				b.PreviousEpochParticipation[ii] = new(ParticipationBits)
-			}
-			if err = b.PreviousEpochParticipation[ii].UnmarshalSSZ(buf[ii*1 : (ii+1)*1]); err != nil {
-				return err
-			}
-		}
-	}
-
-	// Field (16) 'CurrentEpochParticipation'
-	{
-		buf = tail[o16:]
-		num, err := ssz.DivideInt2(len(buf), 1, 1099511627776)
-		if err != nil {
-			return err
-		}
-		b.CurrentEpochParticipation = make([]*ParticipationBits, num)
-		for ii := 0; ii < num; ii++ {
-			if b.CurrentEpochParticipation[ii] == nil {
-				b.CurrentEpochParticipation[ii] = new(ParticipationBits)
-			}
-			if err = b.CurrentEpochParticipation[ii].UnmarshalSSZ(buf[ii*1 : (ii+1)*1]); err != nil {
-				return err
-			}
-		}
-	}
-	return err
-}
-
-// SizeSSZ returns the ssz encoded size in bytes for the BeaconState object
-func (b *BeaconState) SizeSSZ() (size int) {
-	size = 2787217
-
-	// Field (7) 'HistoricalRoots'
-	size += len(b.HistoricalRoots) * 32
-
-	// Field (9) 'Eth1DataVotes'
-	size += len(b.Eth1DataVotes) * 72
-
-	// Field (11) 'Validators'
-	size += len(b.Validators) * 121
-
-	// Field (12) 'Balances'
-	size += len(b.Balances) * 8
-
-	// Field (15) 'PreviousEpochParticipation'
-	size += len(b.PreviousEpochParticipation) * 1
-
-	// Field (16) 'CurrentEpochParticipation'
-	size += len(b.CurrentEpochParticipation) * 1
-
-	return
-}
-
-// HashTreeRoot ssz hashes the BeaconState object
-func (b *BeaconState) HashTreeRoot() ([32]byte, error) {
-	return ssz.HashWithDefaultHasher(b)
-}
-
-// HashTreeRootWith ssz hashes the BeaconState object with a hasher
-func (b *BeaconState) HashTreeRootWith(hh *ssz.Hasher) (err error) {
-	indx := hh.Index()
-
-	// Field (0) 'GenesisTime'
-	hh.PutUint64(b.GenesisTime)
-
-	// Field (1) 'GenesisValidatorsRoot'
-	if len(b.GenesisValidatorsRoot) != 32 {
-		err = ssz.ErrBytesLength
-		return
-	}
-	hh.PutBytes(b.GenesisValidatorsRoot)
-
-	// Field (2) 'Slot'
-	hh.PutUint64(b.Slot)
-
-	// Field (3) 'Fork'
-	if err = b.Fork.HashTreeRootWith(hh); err != nil {
-		return
-	}
-
-	// Field (4) 'LatestBlockHeader'
-	if err = b.LatestBlockHeader.HashTreeRootWith(hh); err != nil {
-		return
-	}
-
-	// Field (5) 'BlockRoots'
-	{
-		if len(b.BlockRoots) != 8192 {
-			err = ssz.ErrVectorLength
-			return
-		}
-		subIndx := hh.Index()
-		for _, i := range b.BlockRoots {
-			if len(i) != 32 {
-				err = ssz.ErrBytesLength
-				return
-			}
-			hh.Append(i)
-		}
-		hh.Merkleize(subIndx)
-	}
-
-	// Field (6) 'StateRoots'
-	{
-		if len(b.StateRoots) != 8192 {
-			err = ssz.ErrVectorLength
-			return
-		}
-		subIndx := hh.Index()
-		for _, i := range b.StateRoots {
-			if len(i) != 32 {
-				err = ssz.ErrBytesLength
-				return
-			}
-			hh.Append(i)
-		}
-		hh.Merkleize(subIndx)
-	}
-
-	// Field (7) 'HistoricalRoots'
-	{
-		if len(b.HistoricalRoots) > 16777216 {
-			err = ssz.ErrListTooBig
-			return
-		}
-		subIndx := hh.Index()
-		for _, i := range b.HistoricalRoots {
-			if len(i) != 32 {
-				err = ssz.ErrBytesLength
-				return
-			}
-			hh.Append(i)
-		}
-		numItems := uint64(len(b.HistoricalRoots))
-		hh.MerkleizeWithMixin(subIndx, numItems, ssz.CalculateLimit(16777216, numItems, 32))
-	}
-
-	// Field (8) 'Eth1Data'
-	if err = b.Eth1Data.HashTreeRootWith(hh); err != nil {
-		return
-	}
-
-	// Field (9) 'Eth1DataVotes'
-	{
-		subIndx := hh.Index()
-		num := uint64(len(b.Eth1DataVotes))
-		if num > 2048 {
-			err = ssz.ErrIncorrectListSize
-			return
-		}
-		for i := uint64(0); i < num; i++ {
-			if err = b.Eth1DataVotes[i].HashTreeRootWith(hh); err != nil {
-				return
-			}
-		}
-		hh.MerkleizeWithMixin(subIndx, num, 2048)
-	}
-
-	// Field (10) 'Eth1DepositIndex'
-	hh.PutUint64(b.Eth1DepositIndex)
-
-	// Field (11) 'Validators'
-	{
-		subIndx := hh.Index()
-		num := uint64(len(b.Validators))
-		if num > 1099511627776 {
-			err = ssz.ErrIncorrectListSize
-			return
-		}
-		for i := uint64(0); i < num; i++ {
-			if err = b.Validators[i].HashTreeRootWith(hh); err != nil {
-				return
-			}
-		}
-		hh.MerkleizeWithMixin(subIndx, num, 1099511627776)
-	}
-
-	// Field (12) 'Balances'
-	{
-		if len(b.Balances) > 1099511627776 {
-			err = ssz.ErrListTooBig
-			return
-		}
-		subIndx := hh.Index()
-		for _, i := range b.Balances {
-			hh.AppendUint64(i)
-		}
-		hh.FillUpTo32()
-		numItems := uint64(len(b.Balances))
-		hh.MerkleizeWithMixin(subIndx, numItems, ssz.CalculateLimit(1099511627776, numItems, 8))
-	}
-
-	// Field (13) 'RandaoMixes'
-	{
-		if len(b.RandaoMixes) != 65536 {
-			err = ssz.ErrVectorLength
-			return
-		}
-		subIndx := hh.Index()
-		for _, i := range b.RandaoMixes {
-			if len(i) != 32 {
-				err = ssz.ErrBytesLength
-				return
-			}
-			hh.Append(i)
-		}
-		hh.Merkleize(subIndx)
-	}
-
-	// Field (14) 'Slashings'
-	{
-		if len(b.Slashings) != 8192 {
-			err = ssz.ErrVectorLength
-			return
-		}
-		subIndx := hh.Index()
-		for _, i := range b.Slashings {
-			hh.AppendUint64(i)
-		}
-		hh.Merkleize(subIndx)
-	}
-
-	// Field (15) 'PreviousEpochParticipation'
-	{
-		subIndx := hh.Index()
-		num := uint64(len(b.PreviousEpochParticipation))
-		if num > 1099511627776 {
-			err = ssz.ErrIncorrectListSize
-			return
-		}
-		for i := uint64(0); i < num; i++ {
-			if err = b.PreviousEpochParticipation[i].HashTreeRootWith(hh); err != nil {
-				return
-			}
-		}
-		hh.MerkleizeWithMixin(subIndx, num, 1099511627776)
-	}
-
-	// Field (16) 'CurrentEpochParticipation'
-	{
-		subIndx := hh.Index()
-		num := uint64(len(b.CurrentEpochParticipation))
-		if num > 1099511627776 {
-			err = ssz.ErrIncorrectListSize
-			return
-		}
-		for i := uint64(0); i < num; i++ {
-			if err = b.CurrentEpochParticipation[i].HashTreeRootWith(hh); err != nil {
-				return
-			}
-		}
-		hh.MerkleizeWithMixin(subIndx, num, 1099511627776)
-	}
-
-	// Field (17) 'JustificationBits'
-	if len(b.JustificationBits) != 1 {
-		err = ssz.ErrBytesLength
-		return
-	}
-	hh.PutBytes(b.JustificationBits)
-
-	// Field (18) 'PreviousJustifiedCheckpoint'
-	if err = b.PreviousJustifiedCheckpoint.HashTreeRootWith(hh); err != nil {
-		return
-	}
-
-	// Field (19) 'CurrentJustifiedCheckpoint'
-	if err = b.CurrentJustifiedCheckpoint.HashTreeRootWith(hh); err != nil {
-		return
-	}
-
-	// Field (20) 'FinalizedCheckpoint'
-	if err = b.FinalizedCheckpoint.HashTreeRootWith(hh); err != nil {
-		return
-	}
-
-	// Field (21) 'CurrentSyncCommittee'
-	if err = b.CurrentSyncCommittee.HashTreeRootWith(hh); err != nil {
-		return
-	}
-
-	// Field (22) 'NextSyncCommittee'
-	if err = b.NextSyncCommittee.HashTreeRootWith(hh); err != nil {
-		return
-	}
-
-	hh.Merkleize(indx)
-	return
-}
-
-// MarshalSSZ ssz marshals the ParticipationBits object
-func (p *ParticipationBits) MarshalSSZ() ([]byte, error) {
-	return ssz.MarshalSSZ(p)
-}
-
-// MarshalSSZTo ssz marshals the ParticipationBits object to a target array
-func (p *ParticipationBits) MarshalSSZTo(buf []byte) (dst []byte, err error) {
-	dst = buf
-
-	// Field (0) 'Bits'
-	if len(p.Bits) != 1 {
-		err = ssz.ErrBytesLength
-		return
-	}
-	dst = append(dst, p.Bits...)
-
-	return
-}
-
-// UnmarshalSSZ ssz unmarshals the ParticipationBits object
-func (p *ParticipationBits) UnmarshalSSZ(buf []byte) error {
-	var err error
-	size := uint64(len(buf))
-	if size != 1 {
-		return ssz.ErrSize
-	}
-
-	// Field (0) 'Bits'
-	if cap(p.Bits) == 0 {
-		p.Bits = make([]byte, 0, len(buf[0:1]))
-	}
-	p.Bits = append(p.Bits, buf[0:1]...)
-
-	return err
-}
-
-// SizeSSZ returns the ssz encoded size in bytes for the ParticipationBits object
-func (p *ParticipationBits) SizeSSZ() (size int) {
-	size = 1
-	return
-}
-
-// HashTreeRoot ssz hashes the ParticipationBits object
-func (p *ParticipationBits) HashTreeRoot() ([32]byte, error) {
-	return ssz.HashWithDefaultHasher(p)
-}
-
-// HashTreeRootWith ssz hashes the ParticipationBits object with a hasher
-func (p *ParticipationBits) HashTreeRootWith(hh *ssz.Hasher) (err error) {
-	indx := hh.Index()
-
-	// Field (0) 'Bits'
-	if len(p.Bits) != 1 {
-		err = ssz.ErrBytesLength
-		return
-	}
-	hh.PutBytes(p.Bits)
-
-	hh.Merkleize(indx)
-	return
-}
-
-// MarshalSSZ ssz marshals the Fork object
-func (f *Fork) MarshalSSZ() ([]byte, error) {
-	return ssz.MarshalSSZ(f)
-}
-
-// MarshalSSZTo ssz marshals the Fork object to a target array
-func (f *Fork) MarshalSSZTo(buf []byte) (dst []byte, err error) {
-	dst = buf
-
-	// Field (0) 'PreviousVersion'
-	if len(f.PreviousVersion) != 4 {
-		err = ssz.ErrBytesLength
-		return
-	}
-	dst = append(dst, f.PreviousVersion...)
-
-	// Field (1) 'CurrentVersion'
-	if len(f.CurrentVersion) != 4 {
-		err = ssz.ErrBytesLength
-		return
-	}
-	dst = append(dst, f.CurrentVersion...)
-
-	// Field (2) 'Epoch'
-	dst = ssz.MarshalUint64(dst, f.Epoch)
-
-	return
-}
-
-// UnmarshalSSZ ssz unmarshals the Fork object
-func (f *Fork) UnmarshalSSZ(buf []byte) error {
-	var err error
-	size := uint64(len(buf))
-	if size != 16 {
-		return ssz.ErrSize
-	}
-
-	// Field (0) 'PreviousVersion'
-	if cap(f.PreviousVersion) == 0 {
-		f.PreviousVersion = make([]byte, 0, len(buf[0:4]))
-	}
-	f.PreviousVersion = append(f.PreviousVersion, buf[0:4]...)
-
-	// Field (1) 'CurrentVersion'
-	if cap(f.CurrentVersion) == 0 {
-		f.CurrentVersion = make([]byte, 0, len(buf[4:8]))
-	}
-	f.CurrentVersion = append(f.CurrentVersion, buf[4:8]...)
-
-	// Field (2) 'Epoch'
-	f.Epoch = ssz.UnmarshallUint64(buf[8:16])
-
-	return err
-}
-
-// SizeSSZ returns the ssz encoded size in bytes for the Fork object
-func (f *Fork) SizeSSZ() (size int) {
-	size = 16
-	return
-}
-
-// HashTreeRoot ssz hashes the Fork object
-func (f *Fork) HashTreeRoot() ([32]byte, error) {
-	return ssz.HashWithDefaultHasher(f)
-}
-
-// HashTreeRootWith ssz hashes the Fork object with a hasher
-func (f *Fork) HashTreeRootWith(hh *ssz.Hasher) (err error) {
-	indx := hh.Index()
-
-	// Field (0) 'PreviousVersion'
-	if len(f.PreviousVersion) != 4 {
-		err = ssz.ErrBytesLength
-		return
-	}
-	hh.PutBytes(f.PreviousVersion)
-
-	// Field (1) 'CurrentVersion'
-	if len(f.CurrentVersion) != 4 {
-		err = ssz.ErrBytesLength
-		return
-	}
-	hh.PutBytes(f.CurrentVersion)
-
-	// Field (2) 'Epoch'
-	hh.PutUint64(f.Epoch)
-
-	hh.Merkleize(indx)
-	return
-}
-
-<<<<<<< HEAD
-// MarshalSSZ ssz marshals the PendingAttestation object
-func (p *PendingAttestation) MarshalSSZ() ([]byte, error) {
-	return ssz.MarshalSSZ(p)
-}
-
-// MarshalSSZTo ssz marshals the PendingAttestation object to a target array
-func (p *PendingAttestation) MarshalSSZTo(buf []byte) (dst []byte, err error) {
-	dst = buf
-	offset := int(180)
-
-	// Offset (0) 'AggregationBits'
-	dst = ssz.WriteOffset(dst, offset)
-	offset += len(p.AggregationBits)
-
-	// Field (1) 'Data'
-	if p.Data == nil {
-		p.Data = new(v1alpha1.AttestationData)
-	}
-	if dst, err = p.Data.MarshalSSZTo(dst); err != nil {
-		return
-	}
-
-	// Field (2) 'InclusionDelay'
-	dst = ssz.MarshalUint64(dst, p.InclusionDelay)
-
-	// Field (3) 'ProposerIndex'
-	dst = ssz.MarshalUint64(dst, p.ProposerIndex)
-
-	// Field (0) 'AggregationBits'
-	if len(p.AggregationBits) > 2048 {
-		err = ssz.ErrBytesLength
-		return
-	}
-	dst = append(dst, p.AggregationBits...)
-
-	return
-}
-
-// UnmarshalSSZ ssz unmarshals the PendingAttestation object
-func (p *PendingAttestation) UnmarshalSSZ(buf []byte) error {
-	var err error
-	size := uint64(len(buf))
-	if size < 180 {
-		return ssz.ErrSize
-	}
-
-	tail := buf
-	var o0 uint64
-
-	// Offset (0) 'AggregationBits'
-	if o0 = ssz.ReadOffset(buf[0:4]); o0 > size {
-		return ssz.ErrOffset
-	}
-
-	// Field (1) 'Data'
-	if p.Data == nil {
-		p.Data = new(v1alpha1.AttestationData)
-	}
-	if err = p.Data.UnmarshalSSZ(buf[4:164]); err != nil {
-		return err
-	}
-
-	// Field (2) 'InclusionDelay'
-	p.InclusionDelay = ssz.UnmarshallUint64(buf[164:172])
-
-	// Field (3) 'ProposerIndex'
-	p.ProposerIndex = ssz.UnmarshallUint64(buf[172:180])
-
-	// Field (0) 'AggregationBits'
-	{
-		buf = tail[o0:]
-		if err = ssz.ValidateBitlist(buf, 2048); err != nil {
-			return err
-		}
-		if cap(p.AggregationBits) == 0 {
-			p.AggregationBits = make([]byte, 0, len(buf))
-		}
-		p.AggregationBits = append(p.AggregationBits, buf...)
-	}
-	return err
-}
-
-// SizeSSZ returns the ssz encoded size in bytes for the PendingAttestation object
-func (p *PendingAttestation) SizeSSZ() (size int) {
-	size = 180
-
-	// Field (0) 'AggregationBits'
-	size += len(p.AggregationBits)
-
-	return
-}
-
-// HashTreeRoot ssz hashes the PendingAttestation object
-func (p *PendingAttestation) HashTreeRoot() ([32]byte, error) {
-	return ssz.HashWithDefaultHasher(p)
-}
-
-// HashTreeRootWith ssz hashes the PendingAttestation object with a hasher
-func (p *PendingAttestation) HashTreeRootWith(hh *ssz.Hasher) (err error) {
-	indx := hh.Index()
-
-	// Field (0) 'AggregationBits'
-	if len(p.AggregationBits) == 0 {
-		err = ssz.ErrEmptyBitlist
-		return
-	}
-	hh.PutBitlist(p.AggregationBits, 2048)
-
-	// Field (1) 'Data'
-	if err = p.Data.HashTreeRootWith(hh); err != nil {
-		return
-	}
-
-	// Field (2) 'InclusionDelay'
-	hh.PutUint64(p.InclusionDelay)
-
-	// Field (3) 'ProposerIndex'
-	hh.PutUint64(p.ProposerIndex)
-
-	hh.Merkleize(indx)
-	return
-}
-
-=======
->>>>>>> e494059f
-// MarshalSSZ ssz marshals the HistoricalBatch object
-func (h *HistoricalBatch) MarshalSSZ() ([]byte, error) {
-	return ssz.MarshalSSZ(h)
-}
-
-// MarshalSSZTo ssz marshals the HistoricalBatch object to a target array
-func (h *HistoricalBatch) MarshalSSZTo(buf []byte) (dst []byte, err error) {
-	dst = buf
-
-	// Field (0) 'BlockRoots'
-	if len(h.BlockRoots) != 8192 {
-		err = ssz.ErrVectorLength
-		return
-	}
-	for ii := 0; ii < 8192; ii++ {
-		if len(h.BlockRoots[ii]) != 32 {
-			err = ssz.ErrBytesLength
-			return
-		}
-		dst = append(dst, h.BlockRoots[ii]...)
-	}
-
-	// Field (1) 'StateRoots'
-	if len(h.StateRoots) != 8192 {
-		err = ssz.ErrVectorLength
-		return
-	}
-	for ii := 0; ii < 8192; ii++ {
-		if len(h.StateRoots[ii]) != 32 {
-			err = ssz.ErrBytesLength
-			return
-		}
-		dst = append(dst, h.StateRoots[ii]...)
-	}
-
-	return
-}
-
-// UnmarshalSSZ ssz unmarshals the HistoricalBatch object
-func (h *HistoricalBatch) UnmarshalSSZ(buf []byte) error {
-	var err error
-	size := uint64(len(buf))
-	if size != 524288 {
-		return ssz.ErrSize
-	}
-
-	// Field (0) 'BlockRoots'
-	h.BlockRoots = make([][]byte, 8192)
-	for ii := 0; ii < 8192; ii++ {
-		if cap(h.BlockRoots[ii]) == 0 {
-			h.BlockRoots[ii] = make([]byte, 0, len(buf[0:262144][ii*32:(ii+1)*32]))
-		}
-		h.BlockRoots[ii] = append(h.BlockRoots[ii], buf[0:262144][ii*32:(ii+1)*32]...)
-	}
-
-	// Field (1) 'StateRoots'
-	h.StateRoots = make([][]byte, 8192)
-	for ii := 0; ii < 8192; ii++ {
-		if cap(h.StateRoots[ii]) == 0 {
-			h.StateRoots[ii] = make([]byte, 0, len(buf[262144:524288][ii*32:(ii+1)*32]))
-		}
-		h.StateRoots[ii] = append(h.StateRoots[ii], buf[262144:524288][ii*32:(ii+1)*32]...)
-	}
-
-	return err
-}
-
-// SizeSSZ returns the ssz encoded size in bytes for the HistoricalBatch object
-func (h *HistoricalBatch) SizeSSZ() (size int) {
-	size = 524288
-	return
-}
-
-// HashTreeRoot ssz hashes the HistoricalBatch object
-func (h *HistoricalBatch) HashTreeRoot() ([32]byte, error) {
-	return ssz.HashWithDefaultHasher(h)
-}
-
-// HashTreeRootWith ssz hashes the HistoricalBatch object with a hasher
-func (h *HistoricalBatch) HashTreeRootWith(hh *ssz.Hasher) (err error) {
-	indx := hh.Index()
-
-	// Field (0) 'BlockRoots'
-	{
-		if len(h.BlockRoots) != 8192 {
-			err = ssz.ErrVectorLength
-			return
-		}
-		subIndx := hh.Index()
-		for _, i := range h.BlockRoots {
-			if len(i) != 32 {
-				err = ssz.ErrBytesLength
-				return
-			}
-			hh.Append(i)
-		}
-		hh.Merkleize(subIndx)
-	}
-
-	// Field (1) 'StateRoots'
-	{
-		if len(h.StateRoots) != 8192 {
-			err = ssz.ErrVectorLength
-			return
-		}
-		subIndx := hh.Index()
-		for _, i := range h.StateRoots {
-			if len(i) != 32 {
-				err = ssz.ErrBytesLength
-				return
-			}
-			hh.Append(i)
-		}
-		hh.Merkleize(subIndx)
-	}
-
-	hh.Merkleize(indx)
-	return
-}
-
-// MarshalSSZ ssz marshals the SigningData object
-func (s *SigningData) MarshalSSZ() ([]byte, error) {
-	return ssz.MarshalSSZ(s)
-}
-
-// MarshalSSZTo ssz marshals the SigningData object to a target array
-func (s *SigningData) MarshalSSZTo(buf []byte) (dst []byte, err error) {
-	dst = buf
-
-	// Field (0) 'ObjectRoot'
-	if len(s.ObjectRoot) != 32 {
-		err = ssz.ErrBytesLength
-		return
-	}
-	dst = append(dst, s.ObjectRoot...)
-
-	// Field (1) 'Domain'
-	if len(s.Domain) != 32 {
-		err = ssz.ErrBytesLength
-		return
-	}
-	dst = append(dst, s.Domain...)
-
-	return
-}
-
-// UnmarshalSSZ ssz unmarshals the SigningData object
-func (s *SigningData) UnmarshalSSZ(buf []byte) error {
-	var err error
-	size := uint64(len(buf))
-	if size != 64 {
-		return ssz.ErrSize
-	}
-
-	// Field (0) 'ObjectRoot'
-	if cap(s.ObjectRoot) == 0 {
-		s.ObjectRoot = make([]byte, 0, len(buf[0:32]))
-	}
-	s.ObjectRoot = append(s.ObjectRoot, buf[0:32]...)
-
-	// Field (1) 'Domain'
-	if cap(s.Domain) == 0 {
-		s.Domain = make([]byte, 0, len(buf[32:64]))
-	}
-	s.Domain = append(s.Domain, buf[32:64]...)
-
-	return err
-}
-
-// SizeSSZ returns the ssz encoded size in bytes for the SigningData object
-func (s *SigningData) SizeSSZ() (size int) {
-	size = 64
-	return
-}
-
-// HashTreeRoot ssz hashes the SigningData object
-func (s *SigningData) HashTreeRoot() ([32]byte, error) {
-	return ssz.HashWithDefaultHasher(s)
-}
-
-// HashTreeRootWith ssz hashes the SigningData object with a hasher
-func (s *SigningData) HashTreeRootWith(hh *ssz.Hasher) (err error) {
-	indx := hh.Index()
-
-	// Field (0) 'ObjectRoot'
-	if len(s.ObjectRoot) != 32 {
-		err = ssz.ErrBytesLength
-		return
-	}
-	hh.PutBytes(s.ObjectRoot)
-
-	// Field (1) 'Domain'
-	if len(s.Domain) != 32 {
-		err = ssz.ErrBytesLength
-		return
-	}
-	hh.PutBytes(s.Domain)
-
-	hh.Merkleize(indx)
-	return
-}
-
-// MarshalSSZ ssz marshals the ForkData object
-func (f *ForkData) MarshalSSZ() ([]byte, error) {
-	return ssz.MarshalSSZ(f)
-}
-
-// MarshalSSZTo ssz marshals the ForkData object to a target array
-func (f *ForkData) MarshalSSZTo(buf []byte) (dst []byte, err error) {
-	dst = buf
-
-	// Field (0) 'CurrentVersion'
-	if len(f.CurrentVersion) != 4 {
-		err = ssz.ErrBytesLength
-		return
-	}
-	dst = append(dst, f.CurrentVersion...)
-
-	// Field (1) 'GenesisValidatorsRoot'
-	if len(f.GenesisValidatorsRoot) != 32 {
-		err = ssz.ErrBytesLength
-		return
-	}
-	dst = append(dst, f.GenesisValidatorsRoot...)
-
-	return
-}
-
-// UnmarshalSSZ ssz unmarshals the ForkData object
-func (f *ForkData) UnmarshalSSZ(buf []byte) error {
-	var err error
-	size := uint64(len(buf))
-	if size != 36 {
-		return ssz.ErrSize
-	}
-
-	// Field (0) 'CurrentVersion'
-	if cap(f.CurrentVersion) == 0 {
-		f.CurrentVersion = make([]byte, 0, len(buf[0:4]))
-	}
-	f.CurrentVersion = append(f.CurrentVersion, buf[0:4]...)
-
-	// Field (1) 'GenesisValidatorsRoot'
-	if cap(f.GenesisValidatorsRoot) == 0 {
-		f.GenesisValidatorsRoot = make([]byte, 0, len(buf[4:36]))
-	}
-	f.GenesisValidatorsRoot = append(f.GenesisValidatorsRoot, buf[4:36]...)
-
-	return err
-}
-
-// SizeSSZ returns the ssz encoded size in bytes for the ForkData object
-func (f *ForkData) SizeSSZ() (size int) {
-	size = 36
-	return
-}
-
-// HashTreeRoot ssz hashes the ForkData object
-func (f *ForkData) HashTreeRoot() ([32]byte, error) {
-	return ssz.HashWithDefaultHasher(f)
-}
-
-// HashTreeRootWith ssz hashes the ForkData object with a hasher
-func (f *ForkData) HashTreeRootWith(hh *ssz.Hasher) (err error) {
-	indx := hh.Index()
-
-	// Field (0) 'CurrentVersion'
-	if len(f.CurrentVersion) != 4 {
-		err = ssz.ErrBytesLength
-		return
-	}
-	hh.PutBytes(f.CurrentVersion)
-
-	// Field (1) 'GenesisValidatorsRoot'
-	if len(f.GenesisValidatorsRoot) != 32 {
-		err = ssz.ErrBytesLength
-		return
-	}
-	hh.PutBytes(f.GenesisValidatorsRoot)
-
-	hh.Merkleize(indx)
-	return
-}
-
-// MarshalSSZ ssz marshals the SyncCommittee object
-func (s *SyncCommittee) MarshalSSZ() ([]byte, error) {
-	return ssz.MarshalSSZ(s)
-}
-
-// MarshalSSZTo ssz marshals the SyncCommittee object to a target array
-func (s *SyncCommittee) MarshalSSZTo(buf []byte) (dst []byte, err error) {
-	dst = buf
-
-	// Field (0) 'Pubkeys'
-	if len(s.Pubkeys) != 1024 {
-		err = ssz.ErrVectorLength
-		return
-	}
-	for ii := 0; ii < 1024; ii++ {
-		if len(s.Pubkeys[ii]) != 48 {
-			err = ssz.ErrBytesLength
-			return
-		}
-		dst = append(dst, s.Pubkeys[ii]...)
-	}
-
-	// Field (1) 'PubkeyAggregates'
-	if len(s.PubkeyAggregates) != 16 {
-		err = ssz.ErrVectorLength
-		return
-	}
-	for ii := 0; ii < 16; ii++ {
-		if len(s.PubkeyAggregates[ii]) != 48 {
-			err = ssz.ErrBytesLength
-			return
-		}
-		dst = append(dst, s.PubkeyAggregates[ii]...)
-	}
-
-	return
-}
-
-// UnmarshalSSZ ssz unmarshals the SyncCommittee object
-func (s *SyncCommittee) UnmarshalSSZ(buf []byte) error {
-	var err error
-	size := uint64(len(buf))
-	if size != 49920 {
-		return ssz.ErrSize
-	}
-
-	// Field (0) 'Pubkeys'
-	s.Pubkeys = make([][]byte, 1024)
-	for ii := 0; ii < 1024; ii++ {
-		if cap(s.Pubkeys[ii]) == 0 {
-			s.Pubkeys[ii] = make([]byte, 0, len(buf[0:49152][ii*48:(ii+1)*48]))
-		}
-		s.Pubkeys[ii] = append(s.Pubkeys[ii], buf[0:49152][ii*48:(ii+1)*48]...)
-	}
-
-	// Field (1) 'PubkeyAggregates'
-	s.PubkeyAggregates = make([][]byte, 16)
-	for ii := 0; ii < 16; ii++ {
-		if cap(s.PubkeyAggregates[ii]) == 0 {
-			s.PubkeyAggregates[ii] = make([]byte, 0, len(buf[49152:49920][ii*48:(ii+1)*48]))
-		}
-		s.PubkeyAggregates[ii] = append(s.PubkeyAggregates[ii], buf[49152:49920][ii*48:(ii+1)*48]...)
-	}
-
-	return err
-}
-
-// SizeSSZ returns the ssz encoded size in bytes for the SyncCommittee object
-func (s *SyncCommittee) SizeSSZ() (size int) {
-	size = 49920
-	return
-}
-
-// HashTreeRoot ssz hashes the SyncCommittee object
-func (s *SyncCommittee) HashTreeRoot() ([32]byte, error) {
-	return ssz.HashWithDefaultHasher(s)
-}
-
-// HashTreeRootWith ssz hashes the SyncCommittee object with a hasher
-func (s *SyncCommittee) HashTreeRootWith(hh *ssz.Hasher) (err error) {
-	indx := hh.Index()
-
-	// Field (0) 'Pubkeys'
-	{
-		if len(s.Pubkeys) != 1024 {
-			err = ssz.ErrVectorLength
-			return
-		}
-		subIndx := hh.Index()
-		for _, i := range s.Pubkeys {
-			if len(i) != 48 {
-				err = ssz.ErrBytesLength
-				return
-			}
-			hh.Append(i)
-		}
-		hh.Merkleize(subIndx)
-	}
-
-	// Field (1) 'PubkeyAggregates'
-	{
-		if len(s.PubkeyAggregates) != 16 {
-			err = ssz.ErrVectorLength
-			return
-		}
-		subIndx := hh.Index()
-		for _, i := range s.PubkeyAggregates {
-			if len(i) != 48 {
-				err = ssz.ErrBytesLength
-				return
-			}
-			hh.Append(i)
-		}
-		hh.Merkleize(subIndx)
-	}
-
-	hh.Merkleize(indx)
-	return
 }