package sync

import (
	"context"
	"testing"
	"time"

	"github.com/ethereum/go-ethereum/p2p/enr"
	lru "github.com/hashicorp/golang-lru"
	"github.com/libp2p/go-libp2p-core/network"
	ethpb "github.com/prysmaticlabs/ethereumapis/eth/v1alpha1"
	"github.com/prysmaticlabs/go-bitfield"
	mock "github.com/prysmaticlabs/prysm/beacon-chain/blockchain/testing"
	"github.com/prysmaticlabs/prysm/beacon-chain/core/helpers"
	"github.com/prysmaticlabs/prysm/beacon-chain/db/kv"
	dbtest "github.com/prysmaticlabs/prysm/beacon-chain/db/testing"
	"github.com/prysmaticlabs/prysm/beacon-chain/operations/attestations"
	"github.com/prysmaticlabs/prysm/beacon-chain/p2p/peers"
	p2ptest "github.com/prysmaticlabs/prysm/beacon-chain/p2p/testing"
	pb "github.com/prysmaticlabs/prysm/proto/beacon/p2p/v1"
	"github.com/prysmaticlabs/prysm/shared/abool"
	"github.com/prysmaticlabs/prysm/shared/attestationutil"
	"github.com/prysmaticlabs/prysm/shared/bls"
	"github.com/prysmaticlabs/prysm/shared/bytesutil"
	"github.com/prysmaticlabs/prysm/shared/params"
	"github.com/prysmaticlabs/prysm/shared/testutil"
	"github.com/prysmaticlabs/prysm/shared/testutil/assert"
	"github.com/prysmaticlabs/prysm/shared/testutil/require"
	"github.com/prysmaticlabs/prysm/shared/timeutils"
	logTest "github.com/sirupsen/logrus/hooks/test"
)

func TestProcessPendingAtts_NoBlockRequestBlock(t *testing.T) {
	hook := logTest.NewGlobal()
	db, _ := dbtest.SetupDB(t)
	p1 := p2ptest.NewTestP2P(t)
	p2 := p2ptest.NewTestP2P(t)
	p1.Connect(p2)
	assert.Equal(t, 1, len(p1.BHost.Network().Peers()), "Expected peers to be connected")
	p1.Peers().Add(new(enr.Record), p2.PeerID(), nil, network.DirOutbound)
	p1.Peers().SetConnectionState(p2.PeerID(), peers.PeerConnected)
	p1.Peers().SetChainState(p2.PeerID(), &pb.Status{})

	r := &Service{
		p2p:                  p1,
		db:                   db,
		chain:                &mock.ChainService{Genesis: timeutils.Now(), FinalizedCheckPoint: &ethpb.Checkpoint{}},
		blkRootToPendingAtts: make(map[[32]byte][]*ethpb.SignedAggregateAttestationAndProof),
<<<<<<< HEAD
		stateSummaryCache:    cache.NewStateSummaryCache(),
		chainStarted:         abool.New(),
=======
		stateSummaryCache:    kv.NewStateSummaryCache(),
>>>>>>> d6b3bbd6
	}

	a := &ethpb.AggregateAttestationAndProof{Aggregate: &ethpb.Attestation{Data: &ethpb.AttestationData{Target: &ethpb.Checkpoint{Root: make([]byte, 32)}}}}
	r.blkRootToPendingAtts[[32]byte{'A'}] = []*ethpb.SignedAggregateAttestationAndProof{{Message: a}}
	require.NoError(t, r.processPendingAtts(context.Background()))
	require.LogsContain(t, hook, "Requesting block for pending attestation")
}

func TestProcessPendingAtts_HasBlockSaveUnAggregatedAtt(t *testing.T) {
	hook := logTest.NewGlobal()
	db, _ := dbtest.SetupDB(t)
	p1 := p2ptest.NewTestP2P(t)
	validators := uint64(256)
	testutil.ResetCache()
	beaconState, privKeys := testutil.DeterministicGenesisState(t, validators)

	sb := testutil.NewBeaconBlock()
	require.NoError(t, db.SaveBlock(context.Background(), sb))
	root, err := sb.Block.HashTreeRoot()
	require.NoError(t, err)

	aggBits := bitfield.NewBitlist(8)
	aggBits.SetBitAt(1, true)
	att := &ethpb.Attestation{
		Data: &ethpb.AttestationData{
			BeaconBlockRoot: root[:],
			Source:          &ethpb.Checkpoint{Epoch: 0, Root: bytesutil.PadTo([]byte("hello-world"), 32)},
			Target:          &ethpb.Checkpoint{Epoch: 0, Root: root[:]},
		},
		AggregationBits: aggBits,
	}

	committee, err := helpers.BeaconCommitteeFromState(beaconState, att.Data.Slot, att.Data.CommitteeIndex)
	assert.NoError(t, err)
	attestingIndices := attestationutil.AttestingIndices(att.AggregationBits, committee)
	assert.NoError(t, err)
	attesterDomain, err := helpers.Domain(beaconState.Fork(), 0, params.BeaconConfig().DomainBeaconAttester, beaconState.GenesisValidatorRoot())
	require.NoError(t, err)
	hashTreeRoot, err := helpers.ComputeSigningRoot(att.Data, attesterDomain)
	assert.NoError(t, err)
	for _, i := range attestingIndices {
		att.Signature = privKeys[i].Sign(hashTreeRoot[:]).Marshal()
	}

	// Arbitrary aggregator index for testing purposes.
	aggregatorIndex := committee[0]
	sig, err := helpers.ComputeDomainAndSign(beaconState, 0, att.Data.Slot, params.BeaconConfig().DomainSelectionProof, privKeys[aggregatorIndex])
	require.NoError(t, err)
	aggregateAndProof := &ethpb.AggregateAttestationAndProof{
		SelectionProof:  sig,
		Aggregate:       att,
		AggregatorIndex: aggregatorIndex,
	}
	aggreSig, err := helpers.ComputeDomainAndSign(beaconState, 0, aggregateAndProof, params.BeaconConfig().DomainAggregateAndProof, privKeys[aggregatorIndex])
	require.NoError(t, err)

	require.NoError(t, beaconState.SetGenesisTime(uint64(time.Now().Unix())))

	c, err := lru.New(10)
	require.NoError(t, err)
	r := &Service{
		p2p: p1,
		db:  db,
		chain: &mock.ChainService{Genesis: time.Now(),
			State: beaconState,
			FinalizedCheckPoint: &ethpb.Checkpoint{
				Root:  aggregateAndProof.Aggregate.Data.BeaconBlockRoot,
				Epoch: 0,
			}},
		blkRootToPendingAtts: make(map[[32]byte][]*ethpb.SignedAggregateAttestationAndProof),
		attPool:              attestations.NewPool(),
<<<<<<< HEAD
		stateSummaryCache:    cache.NewStateSummaryCache(),
		seenAttestationCache: c,
=======
		stateSummaryCache:    kv.NewStateSummaryCache(),
>>>>>>> d6b3bbd6
	}

	sb = testutil.NewBeaconBlock()
	r32, err := sb.Block.HashTreeRoot()
	require.NoError(t, err)
	require.NoError(t, r.db.SaveBlock(context.Background(), sb))
	s := testutil.NewBeaconState()
	require.NoError(t, r.db.SaveState(context.Background(), s, r32))

	r.blkRootToPendingAtts[r32] = []*ethpb.SignedAggregateAttestationAndProof{{Message: aggregateAndProof, Signature: aggreSig}}
	require.NoError(t, r.processPendingAtts(context.Background()))

	atts, err := r.attPool.UnaggregatedAttestations()
	require.NoError(t, err)
	assert.Equal(t, 1, len(atts), "Did not save unaggregated att")
	assert.DeepEqual(t, att, atts[0], "Incorrect saved att")
	assert.Equal(t, 0, len(r.attPool.AggregatedAttestations()), "Did save aggregated att")
	require.LogsContain(t, hook, "Verified and saved pending attestations to pool")
}

func TestProcessPendingAtts_NoBroadcastWithBadSignature(t *testing.T) {
	db, _ := dbtest.SetupDB(t)
	p1 := p2ptest.NewTestP2P(t)

	r := &Service{
		p2p:                  p1,
		db:                   db,
		chain:                &mock.ChainService{Genesis: timeutils.Now(), FinalizedCheckPoint: &ethpb.Checkpoint{Root: make([]byte, 32)}},
		blkRootToPendingAtts: make(map[[32]byte][]*ethpb.SignedAggregateAttestationAndProof),
		attPool:              attestations.NewPool(),
		stateSummaryCache:    kv.NewStateSummaryCache(),
	}

	priv, err := bls.RandKey()
	require.NoError(t, err)
	a := &ethpb.AggregateAttestationAndProof{
		Aggregate: &ethpb.Attestation{
			Signature:       priv.Sign([]byte("foo")).Marshal(),
			AggregationBits: bitfield.Bitlist{0x02},
			Data: &ethpb.AttestationData{
				Target:          &ethpb.Checkpoint{Root: make([]byte, 32)},
				Source:          &ethpb.Checkpoint{Root: make([]byte, 32)},
				BeaconBlockRoot: make([]byte, 32),
			},
		},
		SelectionProof: make([]byte, 96),
	}

	b := testutil.NewBeaconBlock()
	r32, err := b.Block.HashTreeRoot()
	require.NoError(t, err)
	s := testutil.NewBeaconState()
	require.NoError(t, r.db.SaveBlock(context.Background(), b))
	require.NoError(t, r.db.SaveState(context.Background(), s, r32))

	r.blkRootToPendingAtts[r32] = []*ethpb.SignedAggregateAttestationAndProof{{Message: a, Signature: make([]byte, 96)}}
	require.NoError(t, r.processPendingAtts(context.Background()))

	assert.Equal(t, false, p1.BroadcastCalled, "Broadcasted bad aggregate")
	// Clear pool.
	err = r.attPool.DeleteUnaggregatedAttestation(a.Aggregate)
	require.NoError(t, err)

	validators := uint64(256)
	testutil.ResetCache()
	s, privKeys := testutil.DeterministicGenesisState(t, validators)
	aggBits := bitfield.NewBitlist(8)
	aggBits.SetBitAt(1, true)
	att := &ethpb.Attestation{
		Data: &ethpb.AttestationData{
			BeaconBlockRoot: r32[:],
			Source:          &ethpb.Checkpoint{Epoch: 0, Root: bytesutil.PadTo([]byte("hello-world"), 32)},
			Target:          &ethpb.Checkpoint{Epoch: 0, Root: r32[:]},
		},
		AggregationBits: aggBits,
	}
	committee, err := helpers.BeaconCommitteeFromState(s, att.Data.Slot, att.Data.CommitteeIndex)
	assert.NoError(t, err)
	attestingIndices := attestationutil.AttestingIndices(att.AggregationBits, committee)
	assert.NoError(t, err)
	attesterDomain, err := helpers.Domain(s.Fork(), 0, params.BeaconConfig().DomainBeaconAttester, s.GenesisValidatorRoot())
	require.NoError(t, err)
	hashTreeRoot, err := helpers.ComputeSigningRoot(att.Data, attesterDomain)
	assert.NoError(t, err)
	for _, i := range attestingIndices {
		att.Signature = privKeys[i].Sign(hashTreeRoot[:]).Marshal()
	}

	// Arbitrary aggregator index for testing purposes.
	aggregatorIndex := committee[0]
	sig, err := helpers.ComputeDomainAndSign(s, 0, att.Data.Slot, params.BeaconConfig().DomainSelectionProof, privKeys[aggregatorIndex])
	require.NoError(t, err)
	aggregateAndProof := &ethpb.AggregateAttestationAndProof{
		SelectionProof:  sig,
		Aggregate:       att,
		AggregatorIndex: aggregatorIndex,
	}
	aggreSig, err := helpers.ComputeDomainAndSign(s, 0, aggregateAndProof, params.BeaconConfig().DomainAggregateAndProof, privKeys[aggregatorIndex])
	require.NoError(t, err)

	require.NoError(t, s.SetGenesisTime(uint64(time.Now().Unix())))
	c, err := lru.New(10)
	require.NoError(t, err)
	r = &Service{
		p2p: p1,
		db:  db,
		chain: &mock.ChainService{Genesis: time.Now(),
			State: s,
			FinalizedCheckPoint: &ethpb.Checkpoint{
				Root:  aggregateAndProof.Aggregate.Data.BeaconBlockRoot,
				Epoch: 0,
			}},
		blkRootToPendingAtts: make(map[[32]byte][]*ethpb.SignedAggregateAttestationAndProof),
		attPool:              attestations.NewPool(),
		stateSummaryCache:    cache.NewStateSummaryCache(),
		seenAttestationCache: c,
	}

	r.blkRootToPendingAtts[r32] = []*ethpb.SignedAggregateAttestationAndProof{{Message: aggregateAndProof, Signature: aggreSig}}
	require.NoError(t, r.processPendingAtts(context.Background()))

	assert.Equal(t, true, p1.BroadcastCalled, "Could not broadcast the good aggregate")
}

func TestProcessPendingAtts_HasBlockSaveAggregatedAtt(t *testing.T) {
	hook := logTest.NewGlobal()
	db, _ := dbtest.SetupDB(t)
	p1 := p2ptest.NewTestP2P(t)
	validators := uint64(256)
	testutil.ResetCache()
	beaconState, privKeys := testutil.DeterministicGenesisState(t, validators)

	sb := testutil.NewBeaconBlock()
	require.NoError(t, db.SaveBlock(context.Background(), sb))
	root, err := sb.Block.HashTreeRoot()
	require.NoError(t, err)

	aggBits := bitfield.NewBitlist(3)
	aggBits.SetBitAt(0, true)
	aggBits.SetBitAt(1, true)
	att := &ethpb.Attestation{
		Data: &ethpb.AttestationData{
			BeaconBlockRoot: root[:],
			Source:          &ethpb.Checkpoint{Epoch: 0, Root: bytesutil.PadTo([]byte("hello-world"), 32)},
			Target:          &ethpb.Checkpoint{Epoch: 0, Root: root[:]},
		},
		AggregationBits: aggBits,
	}

	committee, err := helpers.BeaconCommitteeFromState(beaconState, att.Data.Slot, att.Data.CommitteeIndex)
	assert.NoError(t, err)
	attestingIndices := attestationutil.AttestingIndices(att.AggregationBits, committee)
	assert.NoError(t, err)
	attesterDomain, err := helpers.Domain(beaconState.Fork(), 0, params.BeaconConfig().DomainBeaconAttester, beaconState.GenesisValidatorRoot())
	require.NoError(t, err)
	hashTreeRoot, err := helpers.ComputeSigningRoot(att.Data, attesterDomain)
	assert.NoError(t, err)
	sigs := make([]bls.Signature, len(attestingIndices))
	for i, indice := range attestingIndices {
		sig := privKeys[indice].Sign(hashTreeRoot[:])
		sigs[i] = sig
	}
	att.Signature = bls.AggregateSignatures(sigs).Marshal()

	// Arbitrary aggregator index for testing purposes.
	aggregatorIndex := committee[0]
	sig, err := helpers.ComputeDomainAndSign(beaconState, 0, att.Data.Slot, params.BeaconConfig().DomainSelectionProof, privKeys[aggregatorIndex])
	require.NoError(t, err)
	aggregateAndProof := &ethpb.AggregateAttestationAndProof{
		SelectionProof:  sig,
		Aggregate:       att,
		AggregatorIndex: aggregatorIndex,
	}
	aggreSig, err := helpers.ComputeDomainAndSign(beaconState, 0, aggregateAndProof, params.BeaconConfig().DomainAggregateAndProof, privKeys[aggregatorIndex])
	require.NoError(t, err)

	require.NoError(t, beaconState.SetGenesisTime(uint64(time.Now().Unix())))

	c, err := lru.New(10)
	require.NoError(t, err)
	r := &Service{
		p2p: p1,
		db:  db,
		chain: &mock.ChainService{Genesis: time.Now(),
			State: beaconState,
			FinalizedCheckPoint: &ethpb.Checkpoint{
				Root:  aggregateAndProof.Aggregate.Data.BeaconBlockRoot,
				Epoch: 0,
			}},
		blkRootToPendingAtts: make(map[[32]byte][]*ethpb.SignedAggregateAttestationAndProof),
		attPool:              attestations.NewPool(),
<<<<<<< HEAD
		stateSummaryCache:    cache.NewStateSummaryCache(),
		seenAttestationCache: c,
=======
		stateSummaryCache:    kv.NewStateSummaryCache(),
>>>>>>> d6b3bbd6
	}

	sb = testutil.NewBeaconBlock()
	r32, err := sb.Block.HashTreeRoot()
	require.NoError(t, err)
	require.NoError(t, r.db.SaveBlock(context.Background(), sb))
	s := testutil.NewBeaconState()
	require.NoError(t, r.db.SaveState(context.Background(), s, r32))

	r.blkRootToPendingAtts[r32] = []*ethpb.SignedAggregateAttestationAndProof{{Message: aggregateAndProof, Signature: aggreSig}}
	require.NoError(t, r.processPendingAtts(context.Background()))

	assert.Equal(t, 1, len(r.attPool.AggregatedAttestations()), "Did not save aggregated att")
	assert.DeepEqual(t, att, r.attPool.AggregatedAttestations()[0], "Incorrect saved att")
	atts, err := r.attPool.UnaggregatedAttestations()
	require.NoError(t, err)
	assert.Equal(t, 0, len(atts), "Did save aggregated att")
	require.LogsContain(t, hook, "Verified and saved pending attestations to pool")
}

func TestValidatePendingAtts_CanPruneOldAtts(t *testing.T) {
	s := &Service{
		blkRootToPendingAtts: make(map[[32]byte][]*ethpb.SignedAggregateAttestationAndProof),
	}

	// 100 Attestations per block root.
	r1 := [32]byte{'A'}
	r2 := [32]byte{'B'}
	r3 := [32]byte{'C'}

	for i := 0; i < 100; i++ {
		s.savePendingAtt(&ethpb.SignedAggregateAttestationAndProof{
			Message: &ethpb.AggregateAttestationAndProof{
				AggregatorIndex: uint64(i),
				Aggregate: &ethpb.Attestation{
					Data: &ethpb.AttestationData{Slot: uint64(i), BeaconBlockRoot: r1[:]}}}})
		s.savePendingAtt(&ethpb.SignedAggregateAttestationAndProof{
			Message: &ethpb.AggregateAttestationAndProof{
				AggregatorIndex: uint64(i*2 + i),
				Aggregate: &ethpb.Attestation{
					Data: &ethpb.AttestationData{Slot: uint64(i), BeaconBlockRoot: r2[:]}}}})
		s.savePendingAtt(&ethpb.SignedAggregateAttestationAndProof{
			Message: &ethpb.AggregateAttestationAndProof{
				AggregatorIndex: uint64(i*3 + i),
				Aggregate: &ethpb.Attestation{
					Data: &ethpb.AttestationData{Slot: uint64(i), BeaconBlockRoot: r3[:]}}}})
	}

	assert.Equal(t, 100, len(s.blkRootToPendingAtts[r1]), "Did not save pending atts")
	assert.Equal(t, 100, len(s.blkRootToPendingAtts[r2]), "Did not save pending atts")
	assert.Equal(t, 100, len(s.blkRootToPendingAtts[r3]), "Did not save pending atts")

	// Set current slot to 50, it should prune 19 attestations. (50 - 31)
	s.validatePendingAtts(context.Background(), 50)
	assert.Equal(t, 81, len(s.blkRootToPendingAtts[r1]), "Did not delete pending atts")
	assert.Equal(t, 81, len(s.blkRootToPendingAtts[r2]), "Did not delete pending atts")
	assert.Equal(t, 81, len(s.blkRootToPendingAtts[r3]), "Did not delete pending atts")

	// Set current slot to 100 + slot_duration, it should prune all the attestations.
	s.validatePendingAtts(context.Background(), 100+params.BeaconConfig().SlotsPerEpoch)
	assert.Equal(t, 0, len(s.blkRootToPendingAtts[r1]), "Did not delete pending atts")
	assert.Equal(t, 0, len(s.blkRootToPendingAtts[r2]), "Did not delete pending atts")
	assert.Equal(t, 0, len(s.blkRootToPendingAtts[r3]), "Did not delete pending atts")

	// Verify the keys are deleted.
	assert.Equal(t, 0, len(s.blkRootToPendingAtts), "Did not delete block keys")
}

func TestValidatePendingAtts_NoDuplicatingAggregatorIndex(t *testing.T) {
	s := &Service{
		blkRootToPendingAtts: make(map[[32]byte][]*ethpb.SignedAggregateAttestationAndProof),
	}

	r1 := [32]byte{'A'}
	r2 := [32]byte{'B'}
	s.savePendingAtt(&ethpb.SignedAggregateAttestationAndProof{
		Message: &ethpb.AggregateAttestationAndProof{
			AggregatorIndex: 1,
			Aggregate: &ethpb.Attestation{
				Data: &ethpb.AttestationData{Slot: uint64(1), BeaconBlockRoot: r1[:]}}}})
	s.savePendingAtt(&ethpb.SignedAggregateAttestationAndProof{
		Message: &ethpb.AggregateAttestationAndProof{
			AggregatorIndex: 2,
			Aggregate: &ethpb.Attestation{
				Data: &ethpb.AttestationData{Slot: uint64(2), BeaconBlockRoot: r2[:]}}}})
	s.savePendingAtt(&ethpb.SignedAggregateAttestationAndProof{
		Message: &ethpb.AggregateAttestationAndProof{
			AggregatorIndex: 2,
			Aggregate: &ethpb.Attestation{
				Data: &ethpb.AttestationData{Slot: uint64(3), BeaconBlockRoot: r2[:]}}}})

	assert.Equal(t, 1, len(s.blkRootToPendingAtts[r1]), "Did not save pending atts")
	assert.Equal(t, 1, len(s.blkRootToPendingAtts[r2]), "Did not save pending atts")
}<|MERGE_RESOLUTION|>--- conflicted
+++ resolved
@@ -46,12 +46,8 @@
 		db:                   db,
 		chain:                &mock.ChainService{Genesis: timeutils.Now(), FinalizedCheckPoint: &ethpb.Checkpoint{}},
 		blkRootToPendingAtts: make(map[[32]byte][]*ethpb.SignedAggregateAttestationAndProof),
-<<<<<<< HEAD
-		stateSummaryCache:    cache.NewStateSummaryCache(),
+		stateSummaryCache:    kv.NewStateSummaryCache(),
 		chainStarted:         abool.New(),
-=======
-		stateSummaryCache:    kv.NewStateSummaryCache(),
->>>>>>> d6b3bbd6
 	}
 
 	a := &ethpb.AggregateAttestationAndProof{Aggregate: &ethpb.Attestation{Data: &ethpb.AttestationData{Target: &ethpb.Checkpoint{Root: make([]byte, 32)}}}}
@@ -123,12 +119,8 @@
 			}},
 		blkRootToPendingAtts: make(map[[32]byte][]*ethpb.SignedAggregateAttestationAndProof),
 		attPool:              attestations.NewPool(),
-<<<<<<< HEAD
-		stateSummaryCache:    cache.NewStateSummaryCache(),
+		stateSummaryCache:    kv.NewStateSummaryCache(),
 		seenAttestationCache: c,
-=======
-		stateSummaryCache:    kv.NewStateSummaryCache(),
->>>>>>> d6b3bbd6
 	}
 
 	sb = testutil.NewBeaconBlock()
@@ -243,7 +235,7 @@
 			}},
 		blkRootToPendingAtts: make(map[[32]byte][]*ethpb.SignedAggregateAttestationAndProof),
 		attPool:              attestations.NewPool(),
-		stateSummaryCache:    cache.NewStateSummaryCache(),
+		stateSummaryCache:    kv.NewStateSummaryCache(),
 		seenAttestationCache: c,
 	}
 
@@ -320,12 +312,8 @@
 			}},
 		blkRootToPendingAtts: make(map[[32]byte][]*ethpb.SignedAggregateAttestationAndProof),
 		attPool:              attestations.NewPool(),
-<<<<<<< HEAD
-		stateSummaryCache:    cache.NewStateSummaryCache(),
+		stateSummaryCache:    kv.NewStateSummaryCache(),
 		seenAttestationCache: c,
-=======
-		stateSummaryCache:    kv.NewStateSummaryCache(),
->>>>>>> d6b3bbd6
 	}
 
 	sb = testutil.NewBeaconBlock()
