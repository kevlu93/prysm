// Package testing allows for spinning up a real bolt-db
// instance for unit tests throughout the Prysm repo.
package testing

import (
	"testing"

	"github.com/prysmaticlabs/prysm/beacon-chain/db"
	"github.com/prysmaticlabs/prysm/beacon-chain/db/kv"
)

// SetupDB instantiates and returns database backed by key value store.
<<<<<<< HEAD
func SetupDB(t testing.TB) (db.Database, *cache.StateSummaryCache) {
	sc := cache.NewStateSummaryCache()
	s, err := kv.NewKVStore(t.TempDir(), sc)
=======
func SetupDB(t testing.TB) (db.Database, *kv.StateSummaryCache) {
	randPath := rand.NewDeterministicGenerator().Int()
	p := path.Join(testutil.TempDir(), fmt.Sprintf("/%d", randPath))
	if err := os.RemoveAll(p); err != nil {
		t.Fatalf("failed to remove directory: %v", err)
	}
	sc := kv.NewStateSummaryCache()
	s, err := kv.NewKVStore(p, sc)
>>>>>>> d6b3bbd6
	if err != nil {
		t.Fatal(err)
	}
	t.Cleanup(func() {
		if err := s.Close(); err != nil {
			t.Fatalf("failed to close database: %v", err)
		}
	})
	return s, sc
}<|MERGE_RESOLUTION|>--- conflicted
+++ resolved
@@ -10,20 +10,10 @@
 )
 
 // SetupDB instantiates and returns database backed by key value store.
-<<<<<<< HEAD
-func SetupDB(t testing.TB) (db.Database, *cache.StateSummaryCache) {
-	sc := cache.NewStateSummaryCache()
+func SetupDB(t testing.TB) (db.Database, *kv.StateSummaryCache) {
+	sc := kv.NewStateSummaryCache()
 	s, err := kv.NewKVStore(t.TempDir(), sc)
-=======
-func SetupDB(t testing.TB) (db.Database, *kv.StateSummaryCache) {
-	randPath := rand.NewDeterministicGenerator().Int()
-	p := path.Join(testutil.TempDir(), fmt.Sprintf("/%d", randPath))
-	if err := os.RemoveAll(p); err != nil {
-		t.Fatalf("failed to remove directory: %v", err)
-	}
-	sc := kv.NewStateSummaryCache()
-	s, err := kv.NewKVStore(p, sc)
->>>>>>> d6b3bbd6
+
 	if err != nil {
 		t.Fatal(err)
 	}
