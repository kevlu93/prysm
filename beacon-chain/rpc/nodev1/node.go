package nodev1

import (
	"context"
	"fmt"
	"runtime"

	"github.com/pkg/errors"
	ethpb "github.com/prysmaticlabs/ethereumapis/eth/v1"
	"github.com/prysmaticlabs/prysm/shared/version"
	"go.opencensus.io/trace"
	"google.golang.org/grpc/codes"
	"google.golang.org/grpc/status"
	"google.golang.org/protobuf/types/known/emptypb"
)

// GetIdentity retrieves data about the node's network presence.
func (ns *Server) GetIdentity(ctx context.Context, _ *emptypb.Empty) (*ethpb.IdentityResponse, error) {
	return nil, errors.New("unimplemented")
}

// GetPeer retrieves data about the given peer.
func (ns *Server) GetPeer(ctx context.Context, req *ethpb.PeerRequest) (*ethpb.PeerResponse, error) {
	return nil, errors.New("unimplemented")
}

// ListPeers retrieves data about the node's network peers.
func (ns *Server) ListPeers(ctx context.Context, _ *ethpb.PeersRequest) (*ethpb.PeersResponse, error) {
	return nil, errors.New("unimplemented")
}

// GetVersion requests that the beacon node identify information about its implementation in a
// format similar to a HTTP User-Agent field.
func (ns *Server) GetVersion(ctx context.Context, _ *emptypb.Empty) (*ethpb.VersionResponse, error) {
	ctx, span := trace.StartSpan(ctx, "nodev1.GetVersion")
	defer span.End()

	v := fmt.Sprintf("Prysm/%s (%s %s)", version.GetSemanticVersion(), runtime.GOOS, runtime.GOARCH)
	return &ethpb.VersionResponse{
		Data: &ethpb.Version{
			Version: v,
		},
	}, nil
}

// GetSyncStatus requests the beacon node to describe if it's currently syncing or not, and
// if it is, what block it is up to.
<<<<<<< HEAD
func (ns *Server) GetSyncStatus(ctx context.Context, _ *emptypb.Empty) (*ethpb.SyncingResponse, error) {
	return nil, errors.New("unimplemented")
=======
func (ns *Server) GetSyncStatus(_ context.Context, _ *ptypes.Empty) (*ethpb.SyncingResponse, error) {
	headSlot := ns.HeadFetcher.HeadSlot()
	return &ethpb.SyncingResponse{
		Data: &ethpb.SyncInfo{
			HeadSlot:     headSlot,
			SyncDistance: ns.GenesisTimeFetcher.CurrentSlot() - headSlot,
		},
	}, nil
>>>>>>> f7b4264e
}

// GetHealth returns node health status in http status codes. Useful for load balancers.
// Response Usage:
//    "200":
//      description: Node is ready
//    "206":
//      description: Node is syncing but can serve incomplete data
//    "503":
//      description: Node not initialized or having issues
func (ns *Server) GetHealth(ctx context.Context, _ *emptypb.Empty) (*emptypb.Empty, error) {
	ctx, span := trace.StartSpan(ctx, "nodev1.GetHealth")
	defer span.End()

	if ns.SyncChecker.Syncing() || ns.SyncChecker.Initialized() {
		return &emptypb.Empty{}, nil
	}
<<<<<<< HEAD
	return &emptypb.Empty{}, status.Error(http.StatusInternalServerError, "node not initialized or having issues")
=======
	return &ptypes.Empty{}, status.Error(codes.Internal, "node not initialized or having issues")
>>>>>>> f7b4264e
}<|MERGE_RESOLUTION|>--- conflicted
+++ resolved
@@ -3,13 +3,13 @@
 import (
 	"context"
 	"fmt"
+	"net/http"
 	"runtime"
 
 	"github.com/pkg/errors"
 	ethpb "github.com/prysmaticlabs/ethereumapis/eth/v1"
 	"github.com/prysmaticlabs/prysm/shared/version"
 	"go.opencensus.io/trace"
-	"google.golang.org/grpc/codes"
 	"google.golang.org/grpc/status"
 	"google.golang.org/protobuf/types/known/emptypb"
 )
@@ -45,11 +45,7 @@
 
 // GetSyncStatus requests the beacon node to describe if it's currently syncing or not, and
 // if it is, what block it is up to.
-<<<<<<< HEAD
 func (ns *Server) GetSyncStatus(ctx context.Context, _ *emptypb.Empty) (*ethpb.SyncingResponse, error) {
-	return nil, errors.New("unimplemented")
-=======
-func (ns *Server) GetSyncStatus(_ context.Context, _ *ptypes.Empty) (*ethpb.SyncingResponse, error) {
 	headSlot := ns.HeadFetcher.HeadSlot()
 	return &ethpb.SyncingResponse{
 		Data: &ethpb.SyncInfo{
@@ -57,7 +53,6 @@
 			SyncDistance: ns.GenesisTimeFetcher.CurrentSlot() - headSlot,
 		},
 	}, nil
->>>>>>> f7b4264e
 }
 
 // GetHealth returns node health status in http status codes. Useful for load balancers.
@@ -75,9 +70,5 @@
 	if ns.SyncChecker.Syncing() || ns.SyncChecker.Initialized() {
 		return &emptypb.Empty{}, nil
 	}
-<<<<<<< HEAD
 	return &emptypb.Empty{}, status.Error(http.StatusInternalServerError, "node not initialized or having issues")
-=======
-	return &ptypes.Empty{}, status.Error(codes.Internal, "node not initialized or having issues")
->>>>>>> f7b4264e
 }